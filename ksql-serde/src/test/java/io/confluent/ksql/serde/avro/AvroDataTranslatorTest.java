/*
 * Copyright 2018 Confluent Inc.
 *
 * Licensed under the Confluent Community License (the "License"); you may not use
 * this file except in compliance with the License.  You may obtain a copy of the
 * License at
 *
 * http://www.confluent.io/confluent-community-license
 *
 * Unless required by applicable law or agreed to in writing, software
 * distributed under the License is distributed on an "AS IS" BASIS, WITHOUT
 * WARRANTIES OF ANY KIND, either express or implied.  See the License for the
 * specific language governing permissions and limitations under the License.
 */

package io.confluent.ksql.serde.avro;

import static org.hamcrest.CoreMatchers.equalTo;
import static org.hamcrest.CoreMatchers.notNullValue;
import static org.hamcrest.CoreMatchers.nullValue;
import static org.junit.Assert.assertThat;

import com.google.common.collect.ImmutableList;
import com.google.common.collect.ImmutableMap;
import io.confluent.ksql.GenericRow;
import java.util.Collections;

import io.confluent.ksql.util.KsqlConstants;
import org.apache.kafka.connect.data.Schema;
import org.apache.kafka.connect.data.SchemaBuilder;
import org.apache.kafka.connect.data.Struct;
import org.junit.Test;

public class AvroDataTranslatorTest {
  @Test
  public void shoudRenameSourceDereference() {
    final Schema schema = SchemaBuilder.struct()
        .field("STREAM_NAME.COLUMN_NAME", Schema.OPTIONAL_INT32_SCHEMA)
        .optional()
        .build();

<<<<<<< HEAD
    final AvroDataTranslator dataTranslator = new AvroDataTranslator(schema, KsqlConstants.DEFAULT_AVRO_SCHEMA_FULL_NAME);
=======
    final AvroDataTranslator dataTranslator = new AvroDataTranslator(
        schema,
        true);
>>>>>>> b6efbace
    final GenericRow ksqlRow = new GenericRow(ImmutableList.of(123));
    final Struct struct = dataTranslator.toConnectRow(ksqlRow);

    assertThat(
        struct.schema(),
        equalTo(
            SchemaBuilder.struct()
                .name(struct.schema().name())
                .field("STREAM_NAME_COLUMN_NAME", Schema.OPTIONAL_INT32_SCHEMA)
                .optional()
                .build()
        )
    );
    assertThat(struct.get("STREAM_NAME_COLUMN_NAME"), equalTo(123));

    final GenericRow translatedRow = dataTranslator.toKsqlRow(struct.schema(), struct);
    assertThat(translatedRow, equalTo(ksqlRow));
  }

  @Test
  public void shouldAddNamesToSchema() {
    final Schema arrayInner = SchemaBuilder.struct()
        .field("ARRAY_INNER", Schema.OPTIONAL_INT32_SCHEMA)
        .optional()
        .build();
    final Schema mapInner = SchemaBuilder.struct()
        .field("MAP_INNER", Schema.OPTIONAL_INT64_SCHEMA)
        .optional()
        .build();
    final Schema structInner = SchemaBuilder.struct()
        .field("STRUCT_INNER", Schema.OPTIONAL_STRING_SCHEMA)
        .optional()
        .build();
    final Schema schema = SchemaBuilder.struct()
        .field("ARRAY", SchemaBuilder.array(arrayInner).optional().build())
        .field(
            "MAP",
            SchemaBuilder.map(Schema.OPTIONAL_STRING_SCHEMA, mapInner).optional().build())
        .field("STRUCT", structInner)
        .optional()
        .build();

    final Struct arrayInnerStruct = new Struct(arrayInner)
        .put("ARRAY_INNER", 123);
    final Struct mapInnerStruct = new Struct(mapInner)
        .put("MAP_INNER", 456L);
    final Struct structInnerStruct = new Struct(structInner)
        .put("STRUCT_INNER", "foo");

<<<<<<< HEAD
    final AvroDataTranslator dataTranslator = new AvroDataTranslator(schema, KsqlConstants.DEFAULT_AVRO_SCHEMA_FULL_NAME);
=======
    final AvroDataTranslator dataTranslator = new AvroDataTranslator(
        schema,
        true);
>>>>>>> b6efbace
    final GenericRow ksqlRow = new GenericRow(
        ImmutableList.of(arrayInnerStruct),
        ImmutableMap.of("bar", mapInnerStruct),
        structInnerStruct
    );
    final Struct struct = dataTranslator.toConnectRow(ksqlRow);
    final Schema namedSchema = struct.schema();

    assertThat(namedSchema.type(), equalTo(Schema.Type.STRUCT));
    assertThat(namedSchema.name(), notNullValue());
    final String baseName = namedSchema.name();
    assertThat(namedSchema.field("ARRAY").schema().type(), equalTo(Schema.Type.ARRAY));
    assertThat(namedSchema.field("MAP").schema().type(), equalTo(Schema.Type.MAP));
    assertThat(namedSchema.field("STRUCT").schema().type(), equalTo(Schema.Type.STRUCT));

    final Schema namedArrayInner = namedSchema.field("ARRAY").schema().valueSchema();
    assertThat(namedArrayInner.type(), equalTo(Schema.Type.STRUCT));
    assertThat(namedArrayInner.fields().size(), equalTo(1));
    assertThat(
        namedArrayInner.field("ARRAY_INNER").schema(),
        equalTo(Schema.OPTIONAL_INT32_SCHEMA));
    assertThat(namedArrayInner.name(), equalTo(baseName + "_ARRAY"));

    final Schema namedMapInner = namedSchema.field("MAP").schema().valueSchema();
    assertThat(namedMapInner.type(), equalTo(Schema.Type.STRUCT));
    assertThat(namedMapInner.fields().size(), equalTo(1));
    assertThat(
        namedMapInner.field("MAP_INNER").schema(),
        equalTo(Schema.OPTIONAL_INT64_SCHEMA));
    assertThat(namedMapInner.name(), equalTo(baseName + "_MAP_MapValue"));

    final Schema namedStructInner = namedSchema.field("STRUCT").schema();
    assertThat(namedStructInner.type(), equalTo(Schema.Type.STRUCT));
    assertThat(namedStructInner.fields().size(), equalTo(1));
    assertThat(
        namedStructInner.field("STRUCT_INNER").schema(),
        equalTo(Schema.OPTIONAL_STRING_SCHEMA));
    assertThat(namedStructInner.name(), equalTo(baseName + "_STRUCT"));

    assertThat(struct.schema(), equalTo(namedSchema));
    assertThat(
        ((Struct)struct.getArray("ARRAY").get(0)).getInt32("ARRAY_INNER"),
        equalTo(123));
    assertThat(
        ((Struct)struct.getMap("MAP").get("bar")).getInt64("MAP_INNER"),
        equalTo(456L));
    assertThat(
        struct.getStruct("STRUCT").getString("STRUCT_INNER"),
        equalTo("foo"));

    final GenericRow translatedRow = dataTranslator.toKsqlRow(struct.schema(), struct);
    assertThat(translatedRow, equalTo(ksqlRow));
  }

  @Test
  public void shouldReplaceNullWithNull() {
    final Schema schema = SchemaBuilder.struct()
        .field(
            "COLUMN_NAME",
            SchemaBuilder.array(Schema.OPTIONAL_INT64_SCHEMA).optional().build())
        .optional()
        .build();

<<<<<<< HEAD
    final AvroDataTranslator dataTranslator = new AvroDataTranslator(schema, KsqlConstants.DEFAULT_AVRO_SCHEMA_FULL_NAME);
=======
    final AvroDataTranslator dataTranslator = new AvroDataTranslator(
        schema,
        true);
>>>>>>> b6efbace
    final GenericRow ksqlRow = new GenericRow(Collections.singletonList(null));
    final Struct struct = dataTranslator.toConnectRow(ksqlRow);

    assertThat(struct.get("COLUMN_NAME"), nullValue());

    final GenericRow translatedRow = dataTranslator.toKsqlRow(struct.schema(), struct);
    assertThat(translatedRow, equalTo(ksqlRow));
  }

  @Test
  public void shoudlReplacePrimitivesCorrectly() {
    final Schema schema = SchemaBuilder.struct()
        .field("COLUMN_NAME", Schema.OPTIONAL_INT64_SCHEMA)
        .optional()
        .build();

<<<<<<< HEAD
    final AvroDataTranslator dataTranslator = new AvroDataTranslator(schema, KsqlConstants.DEFAULT_AVRO_SCHEMA_FULL_NAME);
=======
    final AvroDataTranslator dataTranslator = new AvroDataTranslator(
        schema,
        true);
>>>>>>> b6efbace
    final GenericRow ksqlRow = new GenericRow(Collections.singletonList(123L));
    final Struct struct = dataTranslator.toConnectRow(ksqlRow);

    assertThat(struct.get("COLUMN_NAME"), equalTo(123L));

    final GenericRow translatedRow = dataTranslator.toKsqlRow(struct.schema(), struct);
    assertThat(translatedRow, equalTo(ksqlRow));
  }

  @Test
  public void shouldUseExplicitSchemaName() {
    final Schema schema = SchemaBuilder.struct()
            .field("COLUMN_NAME", Schema.OPTIONAL_INT64_SCHEMA)
            .optional()
            .build();

    String schemaFullName = "com.custom.schema";

    final AvroDataTranslator dataTranslator = new AvroDataTranslator(schema, schemaFullName);
    final GenericRow ksqlRow = new GenericRow(Collections.singletonList(123L));
    final Struct struct = dataTranslator.toConnectRow(ksqlRow);

    assertThat(struct.schema().name(), equalTo(schemaFullName));
  }
}<|MERGE_RESOLUTION|>--- conflicted
+++ resolved
@@ -39,13 +39,10 @@
         .optional()
         .build();
 
-<<<<<<< HEAD
-    final AvroDataTranslator dataTranslator = new AvroDataTranslator(schema, KsqlConstants.DEFAULT_AVRO_SCHEMA_FULL_NAME);
-=======
-    final AvroDataTranslator dataTranslator = new AvroDataTranslator(
-        schema,
-        true);
->>>>>>> b6efbace
+    final AvroDataTranslator dataTranslator = new AvroDataTranslator(
+        schema,
+        KsqlConstants.DEFAULT_AVRO_SCHEMA_FULL_NAME,
+        true);
     final GenericRow ksqlRow = new GenericRow(ImmutableList.of(123));
     final Struct struct = dataTranslator.toConnectRow(ksqlRow);
 
@@ -95,13 +92,10 @@
     final Struct structInnerStruct = new Struct(structInner)
         .put("STRUCT_INNER", "foo");
 
-<<<<<<< HEAD
-    final AvroDataTranslator dataTranslator = new AvroDataTranslator(schema, KsqlConstants.DEFAULT_AVRO_SCHEMA_FULL_NAME);
-=======
-    final AvroDataTranslator dataTranslator = new AvroDataTranslator(
-        schema,
-        true);
->>>>>>> b6efbace
+    final AvroDataTranslator dataTranslator = new AvroDataTranslator(
+        schema,
+        KsqlConstants.DEFAULT_AVRO_SCHEMA_FULL_NAME,
+        true);
     final GenericRow ksqlRow = new GenericRow(
         ImmutableList.of(arrayInnerStruct),
         ImmutableMap.of("bar", mapInnerStruct),
@@ -165,13 +159,10 @@
         .optional()
         .build();
 
-<<<<<<< HEAD
-    final AvroDataTranslator dataTranslator = new AvroDataTranslator(schema, KsqlConstants.DEFAULT_AVRO_SCHEMA_FULL_NAME);
-=======
-    final AvroDataTranslator dataTranslator = new AvroDataTranslator(
-        schema,
-        true);
->>>>>>> b6efbace
+    final AvroDataTranslator dataTranslator = new AvroDataTranslator(
+        schema,
+        KsqlConstants.DEFAULT_AVRO_SCHEMA_FULL_NAME,
+        true);
     final GenericRow ksqlRow = new GenericRow(Collections.singletonList(null));
     final Struct struct = dataTranslator.toConnectRow(ksqlRow);
 
@@ -188,13 +179,10 @@
         .optional()
         .build();
 
-<<<<<<< HEAD
-    final AvroDataTranslator dataTranslator = new AvroDataTranslator(schema, KsqlConstants.DEFAULT_AVRO_SCHEMA_FULL_NAME);
-=======
-    final AvroDataTranslator dataTranslator = new AvroDataTranslator(
-        schema,
-        true);
->>>>>>> b6efbace
+    final AvroDataTranslator dataTranslator = new AvroDataTranslator(
+        schema,
+        KsqlConstants.DEFAULT_AVRO_SCHEMA_FULL_NAME,
+        true);
     final GenericRow ksqlRow = new GenericRow(Collections.singletonList(123L));
     final Struct struct = dataTranslator.toConnectRow(ksqlRow);
 
@@ -213,7 +201,7 @@
 
     String schemaFullName = "com.custom.schema";
 
-    final AvroDataTranslator dataTranslator = new AvroDataTranslator(schema, schemaFullName);
+    final AvroDataTranslator dataTranslator = new AvroDataTranslator(schema, schemaFullName, true);
     final GenericRow ksqlRow = new GenericRow(Collections.singletonList(123L));
     final Struct struct = dataTranslator.toConnectRow(ksqlRow);
 
