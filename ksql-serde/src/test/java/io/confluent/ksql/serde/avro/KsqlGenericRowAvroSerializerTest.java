/*
 * Copyright 2018 Confluent Inc.
 *
 * Licensed under the Confluent Community License (the "License"); you may not use
 * this file except in compliance with the License.  You may obtain a copy of the
 * License at
 *
 * http://www.confluent.io/confluent-community-license
 *
 * Unless required by applicable law or agreed to in writing, software
 * distributed under the License is distributed on an "AS IS" BASIS, WITHOUT
 * WARRANTIES OF ANY KIND, either express or implied.  See the License for the
 * specific language governing permissions and limitations under the License.
 */

package io.confluent.ksql.serde.avro;

import static org.hamcrest.CoreMatchers.equalTo;
import static org.junit.Assert.assertThat;

import com.google.common.collect.ImmutableList;
import com.google.common.collect.ImmutableMap;
import io.confluent.connect.avro.AvroData;
import io.confluent.kafka.schemaregistry.client.MockSchemaRegistryClient;
import io.confluent.kafka.schemaregistry.client.SchemaRegistryClient;
import io.confluent.kafka.serializers.KafkaAvroDeserializer;
import io.confluent.ksql.GenericRow;
import io.confluent.ksql.util.KsqlConfig;
import io.confluent.ksql.util.KsqlConstants;
import java.util.Arrays;
import java.util.Collections;
import java.util.LinkedList;
import java.util.List;
import java.util.Map;
import org.apache.avro.generic.GenericData;
import org.apache.avro.generic.GenericRecord;
import org.apache.avro.generic.GenericRecordBuilder;
import org.apache.avro.util.Utf8;
import org.apache.kafka.common.serialization.Deserializer;
import org.apache.kafka.common.serialization.Serde;
import org.apache.kafka.common.serialization.Serializer;
import org.apache.kafka.connect.data.Schema;
import org.apache.kafka.connect.data.SchemaBuilder;
import org.apache.kafka.connect.data.Struct;
import org.apache.kafka.connect.errors.DataException;
import org.junit.Assert;
import org.junit.Before;
import org.junit.Test;

@SuppressWarnings("unchecked")
public class KsqlGenericRowAvroSerializerTest {
  private final SchemaRegistryClient schemaRegistryClient = new MockSchemaRegistryClient();

<<<<<<< HEAD
  private final Schema schema = SchemaBuilder.struct()
=======
  private Schema schema = SchemaBuilder.struct()
>>>>>>> d8ff2c29
        .field("ordertime".toUpperCase(), Schema.OPTIONAL_INT64_SCHEMA)
        .field("orderid".toUpperCase(), Schema.OPTIONAL_INT64_SCHEMA)
        .field("itemid".toUpperCase(), Schema.OPTIONAL_STRING_SCHEMA)
        .field("orderunits".toUpperCase(), Schema.OPTIONAL_FLOAT64_SCHEMA)
        .field(
            "arraycol".toUpperCase(),
            SchemaBuilder.array(Schema.OPTIONAL_FLOAT64_SCHEMA).optional().build())
        .field(
            "mapcol".toUpperCase(),
            SchemaBuilder.map(
                Schema.STRING_SCHEMA,
                Schema.OPTIONAL_FLOAT64_SCHEMA).optional().build())
        .optional()
        .build();
  private KsqlConfig ksqlConfig = new KsqlConfig(
      ImmutableMap.of(KsqlConfig.KSQL_USE_NAMED_AVRO_MAPS, true)
  );
  private Serializer<GenericRow> serializer;
  private Deserializer<GenericRow> deserializer;

  @Before
  public void setup() {
    resetSerde();
  }

  private void resetSerde() {
    final Serde<GenericRow> serde =
        new KsqlAvroTopicSerDe().getGenericRowSerde(
            schema,
            ksqlConfig,
            false,
            () -> schemaRegistryClient
        );
    serializer = serde.serializer();
    deserializer = serde.deserializer();
  }

  @Test
  public void shouldSerializeRowCorrectly() {
    final List columns = Arrays.asList(
        1511897796092L, 1L, "item_1", 10.0, Arrays.asList(100.0),
        Collections.singletonMap("key1", 100.0));

    final GenericRow genericRow = new GenericRow(columns);
    final byte[] serializedRow = serializer.serialize("t1", genericRow);
    final KafkaAvroDeserializer kafkaAvroDeserializer = new KafkaAvroDeserializer(schemaRegistryClient);
    final GenericRecord genericRecord =
        (GenericRecord) kafkaAvroDeserializer.deserialize("t1", serializedRow);
    Assert.assertNotNull(genericRecord);
    assertThat("Incorrect serialization.", genericRecord.get("ordertime".toUpperCase()), equalTo
        (1511897796092L));
    assertThat("Incorrect serialization.", genericRecord.get("orderid".toUpperCase()), equalTo
        (1L));
    assertThat("Incorrect serialization.", genericRecord.get("itemid".toUpperCase()).toString(), equalTo("item_1"));
    assertThat("Incorrect serialization.", genericRecord.get("orderunits".toUpperCase()), equalTo
        (10.0));

    final GenericData.Array array = (GenericData.Array) genericRecord.get("arraycol".toUpperCase());
    final Map map = (Map) genericRecord.get("mapcol".toUpperCase());

    assertThat("Incorrect serialization.", array.size(), equalTo(1));
    assertThat("Incorrect serialization.", array.get(0), equalTo(100.0));
    assertThat("Incorrect serialization.", map.size(), equalTo(1));
    assertThat("Incorrect serialization.", map.get(new Utf8("key1")), equalTo(100.0));

  }

  @Test
  public void shouldSerializeRowWithNullCorrectly() {
    final List columns = Arrays.asList(
        1511897796092L, 1L, null, 10.0, Arrays.asList(100.0),
        Collections.singletonMap("key1", 100.0));

    final GenericRow genericRow = new GenericRow(columns);
    final byte[] serializedRow = serializer.serialize("t1", genericRow);
    final KafkaAvroDeserializer kafkaAvroDeserializer = new KafkaAvroDeserializer(schemaRegistryClient);
    final GenericRecord genericRecord =
        (GenericRecord) kafkaAvroDeserializer.deserialize("t1", serializedRow);
    Assert.assertNotNull(genericRecord);
    assertThat("Incorrect serialization.", genericRecord.get("ordertime".toUpperCase()), equalTo
        (1511897796092L));
    assertThat("Incorrect serialization.", genericRecord.get("orderid".toUpperCase()), equalTo
        (1L));
    assertThat("Incorrect serialization.", genericRecord.get("itemid".toUpperCase()), equalTo
        (null));
    assertThat("Incorrect serialization.", genericRecord.get("orderunits".toUpperCase()), equalTo
        (10.0));

    final GenericData.Array array = (GenericData.Array) genericRecord.get("arraycol".toUpperCase());
    final Map map = (Map) genericRecord.get("mapcol".toUpperCase());

    assertThat("Incorrect serialization.", array.size(), equalTo(1));
    assertThat("Incorrect serialization.", array.get(0), equalTo(100.0));
    assertThat("Incorrect serialization.", map,
               equalTo(Collections.singletonMap(new Utf8("key1"), 100.0)));

  }

  @Test
  @SuppressWarnings("unchecked")
  public void shouldSerializeRowWithNullValues() {
    final List columns = Arrays.asList(1511897796092L, 1L, "item_1", 10.0, null, null);

    final GenericRow genericRow = new GenericRow(columns);
    serializer.serialize("t1", genericRow);
  }

  @Test
  public void shouldFailForIncompatibleType() {
    final List columns = Arrays.asList(
        1511897796092L, 1L, "item_1", "10.0", Arrays.asList((Double)100.0),
        Collections.singletonMap("key1", 100.0));

    final GenericRow genericRow = new GenericRow(columns);
    try {
      serializer.serialize("t1", genericRow);
      Assert.fail("Did not fail for incompatible types.");
    } catch (final DataException e) {
    }
  }

  private void shouldSerializeTypeCorrectly(final Schema ksqlSchema,
                                            final Object ksqlValue,
                                            final org.apache.avro.Schema avroSchema) {
    shouldSerializeTypeCorrectly(ksqlSchema, ksqlValue, avroSchema, ksqlValue);
  }

  private void shouldSerializeTypeCorrectly(final Schema ksqlSchema,
                                            final Object ksqlValue,
                                            final org.apache.avro.Schema avroSchema,
                                            final Object avroValue) {
    // Given:
    schema = SchemaBuilder.struct()
        .field("field0", ksqlSchema)
        .build();
    resetSerde();
    final GenericRow ksqlRecord = new GenericRow(ImmutableList.of(ksqlValue));

    // When:
    final byte[] bytes = serializer.serialize("topic", ksqlRecord);

    // Then:
    final KafkaAvroDeserializer deserializer = new KafkaAvroDeserializer(schemaRegistryClient);
    final GenericRecord avroRecord = (GenericRecord) deserializer.deserialize("topic", bytes);
    assertThat(avroRecord.getSchema().getNamespace(), equalTo(KsqlConstants.AVRO_SCHEMA_NAMESPACE));
    assertThat(avroRecord.getSchema().getName(), equalTo(KsqlConstants.AVRO_SCHEMA_NAME));
    assertThat(avroRecord.getSchema().getFields().size(), equalTo(1));
    final org.apache.avro.Schema.Field field = avroRecord.getSchema().getFields().get(0);
    assertThat(field.schema().getType(), equalTo(org.apache.avro.Schema.Type.UNION));
    assertThat(field.schema().getTypes().size(), equalTo(2));
    assertThat(
        field.schema().getTypes().get(0),
        equalTo(org.apache.avro.Schema.create(org.apache.avro.Schema.Type.NULL)));
    assertThat(field.schema().getTypes().get(1), equalTo(avroSchema));
    assertThat(avroRecord.get("field0"), equalTo(avroValue));
    final GenericRow deserializedKsqlRecord = this.deserializer.deserialize("topic", bytes);
    assertThat(deserializedKsqlRecord, equalTo(ksqlRecord));
  }

  @Test
  public void shouldSerializeInteger() {
    shouldSerializeTypeCorrectly(
        Schema.OPTIONAL_INT32_SCHEMA,
        123,
        org.apache.avro.SchemaBuilder.builder().intType());
  }

  @Test
  public void shouldSerializeBigint() {
    shouldSerializeTypeCorrectly(
        Schema.OPTIONAL_INT64_SCHEMA,
        123L,
        org.apache.avro.SchemaBuilder.builder().longType());
  }

  @Test
  public void shouldSerializeBoolean() {
    shouldSerializeTypeCorrectly(
        Schema.OPTIONAL_BOOLEAN_SCHEMA,
        false,
        org.apache.avro.SchemaBuilder.builder().booleanType());
    shouldSerializeTypeCorrectly(
        Schema.OPTIONAL_BOOLEAN_SCHEMA,
        true,
        org.apache.avro.SchemaBuilder.builder().booleanType());
  }

  @Test
  public void shouldSerializeString() {
    shouldSerializeTypeCorrectly(
        Schema.OPTIONAL_STRING_SCHEMA,
        "foobar",
        org.apache.avro.SchemaBuilder.builder().stringType(),
        new Utf8("foobar"));
  }

  @Test
  public void shouldSerializeDouble() {
    shouldSerializeTypeCorrectly(
        Schema.OPTIONAL_FLOAT64_SCHEMA,
        1.23456789012345,
        org.apache.avro.SchemaBuilder.builder().doubleType());
  }

  @Test
  public void shouldSerializeArray() {
    shouldSerializeTypeCorrectly(
        SchemaBuilder.array(Schema.OPTIONAL_INT32_SCHEMA).optional().build(),
        ImmutableList.of(1, 2, 3),
        org.apache.avro.SchemaBuilder.array().items(
            org.apache.avro.SchemaBuilder.builder()
                .unionOf().nullType().and().intType().endUnion())
    );
  }

  private org.apache.avro.Schema mapEntrySchema(
      final String name,
      final org.apache.avro.Schema valueSchema) {
    return org.apache.avro.SchemaBuilder.record(name)
        .namespace("io.confluent.ksql.avro_schemas")
        .prop("connect.internal.type", "MapEntry")
        .fields()
        .name("key")
        .type().unionOf().nullType().and().stringType().endUnion()
        .nullDefault()
        .name("value")
        .type(valueSchema).withDefault(null)
        .endRecord();
  }

  private org.apache.avro.Schema mapEntrySchema(final String name) {
    return mapEntrySchema(
        name,
        org.apache.avro.SchemaBuilder.unionOf().nullType().and().longType().endUnion());
  }

  private org.apache.avro.Schema mapSchema(final org.apache.avro.Schema entrySchema) {
    return org.apache.avro.SchemaBuilder.array().items(entrySchema);
  }

  private void shouldSerializeMap(final org.apache.avro.Schema avroSchema) {
    // Given;
    final Map<String, Long> value = ImmutableMap.of("foo", 123L);
    final List<GenericRecord> avroValue = new LinkedList<>();
    for (final Map.Entry<String, Long> entry : value.entrySet()) {
      final GenericRecord record = new GenericData.Record(avroSchema.getElementType());
      record.put("key", entry.getKey());
      record.put("value", entry.getValue());
      avroValue.add(record);
    }

    // Then:
    shouldSerializeTypeCorrectly(
        SchemaBuilder.map(Schema.OPTIONAL_STRING_SCHEMA, Schema.OPTIONAL_INT64_SCHEMA)
            .optional()
            .build(),
        value,
        avroSchema,
        avroValue);
  }

  @Test
  public void shouldSerializeMapWithName() {
    final org.apache.avro.Schema avroSchema = mapSchema(
        mapEntrySchema(KsqlConstants.AVRO_SCHEMA_NAMESPACE + ".KsqlDataSourceSchema_field0"));
    shouldSerializeMap(avroSchema);
  }

  private org.apache.avro.Schema legacyMapEntrySchema() {
    final String name = AvroData.NAMESPACE + "." + AvroData.MAP_ENTRY_TYPE_NAME;
    return org.apache.avro.SchemaBuilder.record(name)
        .fields()
        .name("key")
        .type().unionOf().nullType().and().stringType().endUnion()
        .nullDefault()
        .name("value")
        .type().unionOf().nullType().and().longType().endUnion()
        .nullDefault()
        .endRecord();
  }

  @Test
  public void shouldSerializeMapWithoutNameIfDisabled() {
    ksqlConfig = new KsqlConfig(
        Collections.singletonMap(KsqlConfig.KSQL_USE_NAMED_AVRO_MAPS, false));
    final org.apache.avro.Schema avroSchema = mapSchema(legacyMapEntrySchema());
    shouldSerializeMap(avroSchema);
  }

  @Test
  public void shouldSerializeMultipleMaps() {
    final org.apache.avro.Schema avroInnerSchema0
        = mapEntrySchema(
            KsqlConstants.AVRO_SCHEMA_NAMESPACE + ".KsqlDataSourceSchema_field0_inner0");
    final org.apache.avro.Schema avroInnerSchema1 =
        mapEntrySchema(
            KsqlConstants.AVRO_SCHEMA_NAMESPACE + ".KsqlDataSourceSchema_field0_inner1",
            org.apache.avro.SchemaBuilder.unionOf().nullType().and().stringType().endUnion());
    final org.apache.avro.Schema avroSchema =
        org.apache.avro.SchemaBuilder.record("KsqlDataSourceSchema_field0")
            .namespace("io.confluent.ksql.avro_schemas")
            .fields()
            .name("inner0").type().unionOf().nullType().and().array()
            .items(avroInnerSchema0).endUnion().nullDefault()
            .name("inner1").type().unionOf().nullType().and().array()
            .items(avroInnerSchema1).endUnion().nullDefault()
            .endRecord();

    final Schema ksqlSchema = SchemaBuilder.struct()
        .field(
            "inner0",
            SchemaBuilder.map(
                Schema.OPTIONAL_STRING_SCHEMA,
                Schema.OPTIONAL_INT64_SCHEMA).optional().build())
        .field("inner1",
            SchemaBuilder.map(
                Schema.OPTIONAL_STRING_SCHEMA,
                Schema.OPTIONAL_STRING_SCHEMA).optional().build())
        .optional()
        .build();

    final Struct value = new Struct(ksqlSchema)
        .put("inner0", ImmutableMap.of("foo", 123L))
        .put("inner1", ImmutableMap.of("bar", "baz"));

    final List<GenericRecord> avroInner0 = Collections.singletonList(
        new GenericRecordBuilder(avroInnerSchema0).set("key", "foo").set("value", 123L).build());
    final List<GenericRecord> avroInner1 = Collections.singletonList(
        new GenericRecordBuilder(avroInnerSchema1).set("key", "bar").set("value", "baz").build());
    final GenericRecord avroValue = new GenericRecordBuilder(avroSchema)
        .set("inner0", avroInner0)
        .set("inner1", avroInner1)
        .build();

    shouldSerializeTypeCorrectly(ksqlSchema, value, avroSchema, avroValue);
  }

  @Test
  public void shouldSerializeStruct() {
    final org.apache.avro.Schema avroSchema
        = org.apache.avro.SchemaBuilder.record(KsqlConstants.AVRO_SCHEMA_NAME + "_field0")
        .namespace(KsqlConstants.AVRO_SCHEMA_NAMESPACE)
        .fields()
        .name("field1")
        .type().unionOf().nullType().and().intType().endUnion()
        .nullDefault()
        .name("field2")
        .type().unionOf().nullType().and().stringType().endUnion()
        .nullDefault()
        .endRecord();
    final GenericRecord avroValue = new GenericData.Record(avroSchema);
    avroValue.put("field1", 123);
    avroValue.put("field2", "foobar");
    final Schema ksqlSchema = SchemaBuilder.struct()
        .field("field1", Schema.OPTIONAL_INT32_SCHEMA)
        .field("field2", Schema.OPTIONAL_STRING_SCHEMA)
        .optional()
        .build();
    final Struct value = new Struct(ksqlSchema);
    value.put("field1", 123);
    value.put("field2", "foobar");
    shouldSerializeTypeCorrectly(ksqlSchema, value, avroSchema, avroValue);
  }

  @Test
  public void shouldRemoveSourceName() {
    final Schema ksqlRecordSchema = SchemaBuilder.struct()
        .field("source.field0", Schema.OPTIONAL_INT32_SCHEMA)
        .build();

    final GenericRow ksqlRecord = new GenericRow(ImmutableList.of(123));

    final Serde<GenericRow> serde =
        new KsqlAvroTopicSerDe().getGenericRowSerde(
            ksqlRecordSchema,
            new KsqlConfig(Collections.emptyMap()),
            false,
            () -> schemaRegistryClient
        );

    final byte[] bytes = serde.serializer().serialize("topic", ksqlRecord);

    final KafkaAvroDeserializer deserializer = new KafkaAvroDeserializer(schemaRegistryClient);
    final GenericRecord avroRecord = (GenericRecord) deserializer.deserialize("topic", bytes);

    assertThat(avroRecord.getSchema().getFields().size(), equalTo(1));
    assertThat(avroRecord.get("field0"), equalTo(123));

    final GenericRow deserializedKsqlRecord = serde.deserializer().deserialize("topic", bytes);
    assertThat(deserializedKsqlRecord, equalTo(ksqlRecord));
  }

  @Test
  public void shouldTransformSourceNameDelimiterForInternal() {
    final Schema ksqlRecordSchema = SchemaBuilder.struct()
        .field("source.field0", Schema.OPTIONAL_INT32_SCHEMA)
        .build();

    final GenericRow ksqlRecord = new GenericRow(ImmutableList.of(123));

    final Serde<GenericRow> serde =
        new KsqlAvroTopicSerDe().getGenericRowSerde(
            ksqlRecordSchema,
            new KsqlConfig(Collections.emptyMap()),
            true,
            () -> schemaRegistryClient
        );

    final byte[] bytes = serde.serializer().serialize("topic", ksqlRecord);

    final KafkaAvroDeserializer deserializer = new KafkaAvroDeserializer(schemaRegistryClient);
    final GenericRecord avroRecord = (GenericRecord) deserializer.deserialize("topic", bytes);

    assertThat(avroRecord.getSchema().getFields().size(), equalTo(1));
    assertThat(avroRecord.getSchema().getFields().get(0).name(), equalTo("source_field0"));
    assertThat(avroRecord.get("source_field0"), equalTo(123));

    final GenericRow deserializedKsqlRecord = serde.deserializer().deserialize("topic", bytes);
    assertThat(deserializedKsqlRecord, equalTo(ksqlRecord));
  }
}<|MERGE_RESOLUTION|>--- conflicted
+++ resolved
@@ -51,11 +51,7 @@
 public class KsqlGenericRowAvroSerializerTest {
   private final SchemaRegistryClient schemaRegistryClient = new MockSchemaRegistryClient();
 
-<<<<<<< HEAD
-  private final Schema schema = SchemaBuilder.struct()
-=======
   private Schema schema = SchemaBuilder.struct()
->>>>>>> d8ff2c29
         .field("ordertime".toUpperCase(), Schema.OPTIONAL_INT64_SCHEMA)
         .field("orderid".toUpperCase(), Schema.OPTIONAL_INT64_SCHEMA)
         .field("itemid".toUpperCase(), Schema.OPTIONAL_STRING_SCHEMA)
