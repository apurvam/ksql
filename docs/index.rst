--- conflicted
+++ resolved
@@ -6,11 +6,7 @@
 What Is KSQL?
 -------------
 
-<<<<<<< HEAD
-KSQL is the open source streaming SQL engine for Apache Kafka\ :sup:`®`\ . It provides an easy-to-use yet powerful interactive SQL
-=======
-KSQL is the streaming SQL engine for Apache Kafka®. It provides an easy-to-use yet powerful interactive SQL
->>>>>>> 3c90c95a
+KSQL is the streaming SQL engine for Apache Kafka\ :sup:`®`\ . It provides an easy-to-use yet powerful interactive SQL
 interface for stream processing on Kafka, without the need to write code in a programming language such as Java or
 Python. KSQL is scalable, elastic, fault-tolerant, and real-time. It supports a wide range of streaming operations,
 including data filtering, transformations, aggregations, joins, windowing, and sessionization.
