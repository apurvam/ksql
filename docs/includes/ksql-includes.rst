.. _offsetreset_start

.. tip:: Run the following to tell KSQL to read from the `beginning` of the topic: 

    .. code:: bash

        ksql> SET 'auto.offset.reset' = 'earliest';

    `You can skip this if you have already run it within your current`
    `KSQL CLI session.`

.. _offsetreset_end

.. Avro_note_start

.. note::
    - To use Avro, you must have |sr| enabled and ``ksql.schema.registry.url`` must be set in the KSQL
      server configuration file. See :ref:`install_ksql-avro-schema`.
    - Avro field names are not case sensitive in KSQL. This matches the KSQL column name behavior.

.. Avro_note_end

.. demo_start

Learn More
    Watch the `screencast of the KSQL demo <https://www.youtube.com/embed/illEpCOcCVg>`_ on YouTube.

    .. raw:: html

          <div style="position: relative; padding-bottom: 56.25%; height: 0; overflow: hidden; max-width: 100%; height: auto;">
              <iframe src="https://www.youtube.com/embed/illEpCOcCVg" frameborder="0" allowfullscreen style="position: absolute; top: 0; left: 0; width: 100%; height: 100%;"></iframe>
          </div>

.. demo_end

<<<<<<< HEAD
.. CLI_welcome_start

.. codewithvars:: bash
=======
::
>>>>>>> 425b158d

                          ===========================================
                          =        _  __ _____  ____  _             =
                          =       | |/ // ____|/ __ \| |            =
                          =       | ' /| (___ | |  | | |            =
                          =       |  <  \___ \| |  | | |            =
                          =       | . \ ____) | |__| | |____        =
                          =       |_|\_\_____/ \___\_\______|       =
                          =                                         =
                          =  Streaming SQL Engine for Apache Kafka® =
                          ===========================================

        Copyright 2018 Confluent Inc.

        CLI v|release|, Server v|release| located at http://localhost:8088

        Having trouble? Type 'help' (case-insensitive) for a rundown of how things work!

        ksql>

.. CLI_welcome_end

.. basics_tutorial_01_start

------------------------------
Create Topics and Produce Data
------------------------------

Create and produce data to the Kafka topics ``pageviews`` and ``users``. These steps use the KSQL datagen that is included
|cp|.

1. Create the ``pageviews`` topic and produce data using the data generator. The following example continuously generates data with a
   value in DELIMITED format.

   .. code:: bash

       $ <path-to-confluent>/bin/ksql-datagen quickstart=pageviews format=delimited topic=pageviews maxInterval=500

2. Produce Kafka data to the ``users`` topic using the data generator. The following example continuously generates data with a value in
   JSON format.

   .. code:: bash

       $ <path-to-confluent>/bin/ksql-datagen quickstart=users format=json topic=users maxInterval=100

.. tip:: You can also produce Kafka data using the ``kafka-console-producer`` CLI provided with |cp|.

-------------------
Launch the KSQL CLI
-------------------
To launch the CLI, run the following command. It will route the CLI logs to the ``./ksql_logs`` directory, relative to
your current directory. By default, the CLI will look for a KSQL Server running at ``http://localhost:8088``.

.. code:: bash

   $ LOG_DIR=./ksql_logs <path-to-confluent>/bin/ksql

.. basics_tutorial_01_end

.. basics_tutorial_02_start

After KSQL is started, your terminal should resemble this.

.. include:: ../includes/ksql-includes.rst
  :start-after: CLI_welcome_start
  :end-before: CLI_welcome_end

.. basics_tutorial_02_end

.. basics_tutorial_03_start

.. _create-a-stream-and-table:

-------------------------
Create a Stream and Table
-------------------------

These examples query messages from Kafka topics called ``pageviews`` and ``users`` using the following schemas:

.. image:: ../img/ksql-quickstart-schemas.jpg


#. Create a stream ``pageviews_original`` from the Kafka topic ``pageviews``, specifying the ``value_format`` of ``DELIMITED``.

   Describe the new STREAM. Notice that KSQL created additional columns called ``ROWTIME``, which corresponds to the Kafka message timestamp,
   and ``ROWKEY``, which corresponds to the Kafka message key.

   .. code:: bash

        ksql> CREATE STREAM pageviews_original (viewtime bigint, userid varchar, pageid varchar) WITH \
        (kafka_topic='pageviews', value_format='DELIMITED');

   Your output should resemble:

   ::

         Message
        ---------------
         Stream created
        ---------------

   .. tip:: You can run ``DESCRIBE pageviews_original;`` to see the schema for the Stream.

#. Create a table ``users_original`` from the Kafka topic ``users``, specifying the ``value_format`` of ``JSON``.

   .. code:: bash

    ksql> CREATE TABLE users_original (registertime BIGINT, gender VARCHAR, regionid VARCHAR, userid VARCHAR) WITH \
    (kafka_topic='users', value_format='JSON', key = 'userid');

   Your output should resemble:

   ::

         Message
        ---------------
         Table created
        ---------------

   .. tip:: You can run ``DESCRIBE users_original;`` to see the schema for the Table. 

#. Optional: Show all streams and tables.

   .. code:: bash

       ksql> SHOW STREAMS;

        Stream Name              | Kafka Topic              | Format
       -----------------------------------------------------------------
        PAGEVIEWS_ORIGINAL       | pageviews                | DELIMITED

       ksql> SHOW TABLES;

        Table Name        | Kafka Topic       | Format    | Windowed
       --------------------------------------------------------------
        USERS_ORIGINAL    | users             | JSON      | false

-------------
Write Queries
-------------

These examples write queries using KSQL.

**Note:** By default KSQL reads the topics for streams and tables from
the latest offset.

#. Use ``SELECT`` to create a query that returns data from a STREAM. This query includes the ``LIMIT`` keyword to limit
   the number of rows returned in the query result. Note that exact data output may vary because of the randomness of the data generation.

   .. code:: sql

       ksql> SELECT pageid FROM pageviews_original LIMIT 3;

   Your output should resemble:

   ::

       Page_24
       Page_73
       Page_78
       LIMIT reached
       Query terminated

#. Create a *persistent query* by using the ``CREATE STREAM`` keywords to precede the ``SELECT`` statement. The continual results from this query are written to the ``PAGEVIEWS_ENRICHED`` Kafka topic. The following query enriches the ``pageviews`` STREAM by doing a ``LEFT JOIN`` with the ``users_original`` TABLE on the user ID.

   .. code:: sql

    ksql> CREATE STREAM pageviews_enriched AS \
          SELECT users_original.userid AS userid, pageid, regionid, gender \
          FROM pageviews_original \
          LEFT JOIN users_original \
            ON pageviews_original.userid = users_original.userid;

   Your output should resemble:

   ::

         Message
        ----------------------------
         Stream created and running
        ----------------------------

   .. tip:: You can run ``DESCRIBE pageviews_enriched;`` to describe the stream.

#. Use ``SELECT`` to view query results as they come in. To stop viewing the query results, press ``<ctrl-c>``. This stops printing to the
   console but it does not terminate the actual query. The query continues to run in the underlying KSQL application.

   .. code:: sql

       ksql> SELECT * FROM pageviews_enriched;

   Your output should resemble:

   ::

       1519746861328 | User_4 | User_4 | Page_58 | Region_5 | OTHER
       1519746861794 | User_9 | User_9 | Page_94 | Region_9 | MALE
       1519746862164 | User_1 | User_1 | Page_90 | Region_7 | FEMALE
       ^CQuery terminated

#. Create a new persistent query where a condition limits the streams content, using ``WHERE``. Results from this query
   are written to a Kafka topic called ``PAGEVIEWS_FEMALE``.

   .. code:: sql

    ksql> CREATE STREAM pageviews_female AS \
          SELECT * FROM pageviews_enriched \
          WHERE gender = 'FEMALE';

   Your output should resemble:

   ::

         Message
        ----------------------------
         Stream created and running
        ----------------------------

   .. tip:: You can run ``DESCRIBE pageviews_female;`` to describe the stream.

#. Create a new persistent query where another condition is met, using ``LIKE``. Results from this query are written to the
   ``pageviews_enriched_r8_r9`` Kafka topic.

   .. code:: sql

       ksql> CREATE STREAM pageviews_female_like_89 \
               WITH (kafka_topic='pageviews_enriched_r8_r9') AS \
             SELECT * FROM pageviews_female \
             WHERE regionid LIKE '%_8' OR regionid LIKE '%_9';

   Your output should resemble:

   ::

         Message
        ----------------------------
         Stream created and running
        ----------------------------

#. Create a new persistent query that counts the pageviews for each region and gender combination in a
   :ref:`tumbling window <windowing-tumbling>` of 30 seconds when the count is greater than one. Results from this query
   are written to the ``PAGEVIEWS_REGIONS`` Kafka topic in the Avro format. KSQL will register the Avro schema with the
   configured |sr| when it writes the first message to the ``PAGEVIEWS_REGIONS`` topic.

   .. code:: sql

    ksql> CREATE TABLE pageviews_regions \
            WITH (VALUE_FORMAT='avro') AS \
          SELECT gender, regionid , COUNT(*) AS numusers \
          FROM pageviews_enriched \
            WINDOW TUMBLING (size 30 second) \
          GROUP BY gender, regionid \
          HAVING COUNT(*) > 1;

   Your output should resemble:

   ::

         Message
        ---------------------------
         Table created and running
        ---------------------------

   .. tip:: You can run ``DESCRIBE pageviews_regions;`` to describe the table.

#. Optional: View results from the above queries using ``SELECT``.

   .. code:: sql

       ksql> SELECT gender, regionid, numusers FROM pageviews_regions LIMIT 5;

   Your output should resemble:

   ::

       FEMALE | Region_6 | 3
       FEMALE | Region_1 | 4
       FEMALE | Region_9 | 6
       MALE | Region_8 | 2
       OTHER | Region_5 | 4
       LIMIT reached
       Query terminated
       ksql>

#.  Optional: Show all persistent queries.

    .. code:: sql

        ksql> SHOW QUERIES;

    Your output should resemble:

    ::

        Query ID                        | Kafka Topic              | Query String
        --------------------------------------------------------------------------------------------------------------------------------------------------------------------------------------------------------------------------------------------------------------------------------------------------------------------------
        CSAS_PAGEVIEWS_FEMALE_1         | PAGEVIEWS_FEMALE         | CREATE STREAM pageviews_female AS       SELECT * FROM pageviews_enriched       WHERE gender = 'FEMALE';
        CTAS_PAGEVIEWS_REGIONS_3        | PAGEVIEWS_REGIONS        | CREATE TABLE pageviews_regions         WITH (VALUE_FORMAT='avro') AS       SELECT gender, regionid , COUNT(*) AS numusers       FROM pageviews_enriched         WINDOW TUMBLING (size 30 second)       GROUP BY gender, regionid       HAVING COUNT(*) > 1;
        CSAS_PAGEVIEWS_FEMALE_LIKE_89_2 | PAGEVIEWS_FEMALE_LIKE_89 | CREATE STREAM pageviews_female_like_89         WITH (kafka_topic='pageviews_enriched_r8_r9') AS       SELECT * FROM pageviews_female       WHERE regionid LIKE '%_8' OR regionid LIKE '%_9';
        CSAS_PAGEVIEWS_ENRICHED_0       | PAGEVIEWS_ENRICHED       | CREATE STREAM pageviews_enriched AS       SELECT users_original.userid AS userid, pageid, regionid, gender       FROM pageviews_original       LEFT JOIN users_original         ON pageviews_original.userid = users_original.userid;
        --------------------------------------------------------------------------------------------------------------------------------------------------------------------------------------------------------------------------------------------------------------------------------------------------------------------------
        For detailed information on a Query run: EXPLAIN <Query ID>;

#.  Optional: Examine query run-time metrics and details. Observe that information including 
    the target Kafka topic is available, as well as throughput figures for the messages being processed.

    .. code:: sql

        ksql> DESCRIBE EXTENDED PAGEVIEWS_REGIONS;

    Your output should resemble:

    .. code:: bash

        Name                 : PAGEVIEWS_REGIONS
        Type                 : TABLE
        Key field            : KSQL_INTERNAL_COL_0|+|KSQL_INTERNAL_COL_1
        Key format           : STRING
        Timestamp field      : Not set - using <ROWTIME>
        Value format         : AVRO
        Kafka topic          : PAGEVIEWS_REGIONS (partitions: 4, replication: 1)

        Field    | Type
        --------------------------------------
        ROWTIME  | BIGINT           (system)
        ROWKEY   | VARCHAR(STRING)  (system)
        GENDER   | VARCHAR(STRING)
        REGIONID | VARCHAR(STRING)
        NUMUSERS | BIGINT
        --------------------------------------

        Queries that write into this TABLE
        -----------------------------------
        CTAS_PAGEVIEWS_REGIONS_3 : CREATE TABLE pageviews_regions         WITH (value_format='avro') AS       SELECT gender, regionid , COUNT(*) AS numusers       FROM pageviews_enriched         WINDOW TUMBLING (size 30 second)       GROUP BY gender, regionid       HAVING COUNT(*) > 1;

        For query topology and execution plan please run: EXPLAIN <QueryId>

        Local runtime statistics
        ------------------------
        messages-per-sec:      3.06   total-messages:      1827     last-message: 7/19/18 4:17:55 PM UTC
        failed-messages:         0 failed-messages-per-sec:         0      last-failed:       n/a
        (Statistics of the local KSQL server interaction with the Kafka topic PAGEVIEWS_REGIONS)
        ksql>

.. basics_tutorial_03_end 

.. terminate_and_exit__start

------------------
Terminate and Exit
------------------

KSQL
----

**Important:** Persisted queries will continuously run as KSQL applications until
they are manually terminated. Exiting KSQL CLI does not terminate persistent
queries.

#. From the output of ``SHOW QUERIES;`` identify a query ID you would
   like to terminate. For example, if you wish to terminate query ID
   ``CTAS_PAGEVIEWS_REGIONS``:

   .. code:: bash

       ksql> TERMINATE CTAS_PAGEVIEWS_REGIONS;

   .. tip:: The actual name of the query running may vary; refer to the output of ``SHOW QUERIES;``.

#. Run this command to exit the KSQL CLI.

   .. code:: bash

       ksql> exit

.. terminate_and_exit__end

.. enable_JMX_metrics_start

To enable JMX metrics, set ``JMX_PORT`` before starting the KSQL server:

.. code:: bash

    $ export JMX_PORT=1099 && \
      <path-to-confluent>/bin/ksql-server-start <path-to-confluent>/etc/ksql/ksql-server.properties

.. enable_JMX_metrics_end

.. log_limitations_start

.. important:: By default KSQL attempts to store its logs in a directory called ``logs`` that is relative to the location
               of the ``ksql`` executable. For example, if ``ksql`` is installed at ``/usr/local/bin/ksql``, then it would
               attempt to store its logs in ``/usr/local/logs``. If you are running ``ksql`` from the default |cp|
               location, ``<path-to-confluent>/bin``, you must override this default behavior by using the ``LOG_DIR`` variable.
.. log_limitations_qs_end
               For example, to store your logs in the ``ksql_logs`` directory within your current working directory, run this
               command when starting the KSQL CLI:

               .. code:: bash

                    $ LOG_DIR=./ksql_logs <path-to-confluent>/bin/ksql

.. log_limitations_end

.. __struct_support_01_start

Using Nested Schemas (STRUCT) in KSQL
-------------------------------------

Struct support enables the modeling and access of nested data in Kafka
topics, from both JSON and Avro.

Here we’ll use the ``ksql-datagen`` tool to create some sample data
which includes a nested ``address`` field. Run this in a new window, and 
leave it running. 

.. __struct_support_01_end

.. __struct_support_02_start

From the KSQL command prompt, register the topic in KSQL:

.. code:: sql

    ksql> CREATE STREAM ORDERS WITH (KAFKA_TOPIC='orders', VALUE_FORMAT='AVRO');

Your output should resemble:

.. code:: bash

     Message
    ----------------
     Stream created
    ----------------

Use the ``DESCRIBE`` function to observe the schema, which includes a
``STRUCT``:

.. code:: sql

    ksql> DESCRIBE ORDERS;

Your output should resemble:

.. code:: bash

    Name                 : ORDERS
     Field      | Type
    ----------------------------------------------------------------------------------
     ROWTIME    | BIGINT           (system)
     ROWKEY     | VARCHAR(STRING)  (system)
     ORDERTIME  | BIGINT
     ORDERID    | INTEGER
     ITEMID     | VARCHAR(STRING)
     ORDERUNITS | DOUBLE
     ADDRESS    | STRUCT<CITY VARCHAR(STRING), STATE VARCHAR(STRING), ZIPCODE BIGINT>
    ----------------------------------------------------------------------------------
    For runtime statistics and query details run: DESCRIBE EXTENDED <Stream,Table>;
    ksql>

Query the data, using ``->`` notation to access the Struct contents:

.. code:: sql

    ksql> SELECT ORDERID, ADDRESS->CITY FROM ORDERS;

Your output should resemble:

.. code:: bash

    0 | City_35
    1 | City_21
    2 | City_47
    3 | City_57
    4 | City_17

Press Ctrl-C to cancel the ``SELECT`` query. 


.. __struct_support_02_end

.. __stream_stream_join:

.. __ss-join_01_start

Stream-Stream join
------------------

Using a stream-stream join, it is possible to join two *streams* of
events on a common key. An example of this could be a stream of order
events, and a stream of shipment events. By joining these on the order
key, it is possible to see shipment information alongside the order.

First, populate the ``orders`` and ``shipments`` topics:

.. __ss-join_01_end

.. __ss-join_02_start

Register both topics with KSQL:

.. code:: sql

    ksql> CREATE STREAM NEW_ORDERS (ORDER_ID INT, TOTAL_AMOUNT DOUBLE, CUSTOMER_NAME VARCHAR) \
          WITH (KAFKA_TOPIC='new_orders', VALUE_FORMAT='JSON');

    ksql> CREATE STREAM SHIPMENTS (ORDER_ID INT, SHIPMENT_ID INT, WAREHOUSE VARCHAR) \
          WITH (KAFKA_TOPIC='shipments', VALUE_FORMAT='JSON');

After each ``CREATE STREAM`` statement you should get the message: 

.. code:: bash

     Message
    ----------------
     Stream created
    ----------------

Query the data to confirm that it is present in the topics. 

.. include:: ../includes/ksql-includes.rst
    :start-after: _offsetreset_start
    :end-before: _offsetreset_end

For the ``NEW_ORDERS`` topic, run: 

.. code:: sql

    ksql> SELECT ORDER_ID, TOTAL_AMOUNT, CUSTOMER_NAME FROM NEW_ORDERS LIMIT 3;

Your output should resemble:

.. code:: bash

    1 | 10.5 | Bob Smith
    2 | 3.32 | Sarah Black
    3 | 21.0 | Emma Turner

For the ``SHIPMENTS`` topic, run: 

.. code:: sql

    ksql> SELECT ORDER_ID, SHIPMENT_ID, WAREHOUSE FROM SHIPMENTS LIMIT 2;

Your output should resemble:

.. code:: bash

    1 | 42 | Nashville
    3 | 43 | Palo Alto

Run the following query, which will show orders with associated shipments, 
based on a join window of 1 hours. 

.. code:: sql

    ksql> SELECT O.ORDER_ID, O.TOTAL_AMOUNT, O.CUSTOMER_NAME, \
          S.SHIPMENT_ID, S.WAREHOUSE \
          FROM NEW_ORDERS O \
          INNER JOIN SHIPMENTS S \
            WITHIN 1 HOURS \
            ON O.ORDER_ID = S.ORDER_ID;

Your output should resemble:

.. code:: bash

    1 | 10.5 | Bob Smith | 42 | Nashville
    3 | 21.0 | Emma Turner | 43 | Palo Alto

Note that message with ``ORDER_ID=2`` has no corresponding
``SHIPMENT_ID`` or ``WAREHOUSE`` - this is because there is no
corresponding row on the shipments stream within the time window
specified. 

Press Ctrl-C to cancel the ``SELECT`` query and return to the KSQL prompt.


.. __ss-join_02_end

.. __table_table_join:

.. __tt-join_01_start

Table-Table join
----------------

Using a table-table join, it is possible to join two *tables* of on a
common key. KSQL tables provide the latest *value* for a given *key*.
They can only be joined on the *key*, and one-to-many (1:N) joins are
not supported in the current semantic model.

In this example we have location data about a warehouse from one system,
being enriched with data about the size of the warehouse from another.

First, populate the two topics:

.. __tt-join_01_end

.. __tt-join_02_start

Register both as KSQL tables:

.. code:: sql

    ksql> CREATE TABLE WAREHOUSE_LOCATION (WAREHOUSE_ID INT, CITY VARCHAR, COUNTRY VARCHAR) \
          WITH (KAFKA_TOPIC='warehouse_location', \
                VALUE_FORMAT='JSON', \
                KEY='WAREHOUSE_ID');

    ksql> CREATE TABLE WAREHOUSE_SIZE (WAREHOUSE_ID INT, SQUARE_FOOTAGE DOUBLE) \
          WITH (KAFKA_TOPIC='warehouse_size', \
                VALUE_FORMAT='JSON', \
                KEY='WAREHOUSE_ID');

For each ``CREATE TABLE`` statement, you should get the message: 

.. code:: bash


     Message
    ---------------
     Table created
    ---------------

Check both tables that the message key (``ROWKEY``) matches the declared
key (``WAREHOUSE_ID``) - the output should show that they are equal. If
they are not, the join will not succeed or behave as expected.

.. include:: ../includes/ksql-includes.rst
    :start-after: _offsetreset_start
    :end-before: _offsetreset_end

.. code:: sql

    ksql> SELECT ROWKEY, WAREHOUSE_ID FROM WAREHOUSE_LOCATION LIMIT 3;

Your output should resemble:

.. code:: bash

    1 | 1
    2 | 2
    3 | 3
    Limit Reached
    Query terminated

.. code:: sql

    ksql> SELECT ROWKEY, WAREHOUSE_ID FROM WAREHOUSE_SIZE LIMIT 3;

Your output should resemble:

.. code:: bash

    1 | 1
    2 | 2
    3 | 3
    Limit Reached
    Query terminated

Now join the two tables:

.. code:: sql

    ksql> SELECT WL.WAREHOUSE_ID, WL.CITY, WL.COUNTRY, WS.SQUARE_FOOTAGE \
          FROM WAREHOUSE_LOCATION WL \
            LEFT JOIN WAREHOUSE_SIZE WS \
              ON WL.WAREHOUSE_ID=WS.WAREHOUSE_ID \
          LIMIT 3;

Your output should resemble:

.. code:: bash

    1 | Leeds | UK | 16000.0
    2 | Sheffield | UK | 42000.0
    3 | Berlin | Germany | 94000.0
    Limit Reached
    Query terminated

.. __tt-join_02_end

.. __insert_into:

.. __insert-into_01_start

INSERT INTO
-----------

The ``INSERT INTO`` syntax can be used to merge the contents of multiple
streams. An example of this could be where the same event type is coming
from different sources.

Run two datagen processes, each writing to a different topic, simulating
order data arriving from a local installation vs from a third-party:

.. __insert-into_01_end

.. __insert-into_02_start

In KSQL, register the source topic for each:

.. code:: sql

    ksql> CREATE STREAM ORDERS_SRC_LOCAL \
            WITH (KAFKA_TOPIC='orders_local', VALUE_FORMAT='AVRO');
    
    ksql> CREATE STREAM ORDERS_SRC_3RDPARTY \
            WITH (KAFKA_TOPIC='orders_3rdparty', VALUE_FORMAT='AVRO');

After each ``CREATE STREAM`` statement you should get the message: 

.. code:: bash

     Message
    ----------------
     Stream created
    ----------------

Create the output stream, using the standard ``CREATE STREAM … AS``
syntax. Because multiple sources of data are being joined into a common target, 
it is useful to add in lineage information. This can be done by simply including it 
as part of the ``SELECT``:

.. code:: sql

    ksql> CREATE STREAM ALL_ORDERS AS SELECT 'LOCAL' AS SRC, * FROM ORDERS_SRC_LOCAL;

Your output should resemble:

.. code:: bash

     Message
    ----------------------------
     Stream created and running
    ----------------------------

Use the ``DESCRIBE`` command to observe the schema of the target stream. 

.. code:: sql

    ksql> DESCRIBE ALL_ORDERS;


Your output should resemble:

.. code:: bash

    Name                 : ALL_ORDERS
     Field      | Type
    ----------------------------------------------------------------------------------
     ROWTIME    | BIGINT           (system)
     ROWKEY     | VARCHAR(STRING)  (system)
     SRC        | VARCHAR(STRING)
     ORDERTIME  | BIGINT
     ORDERID    | INTEGER
     ITEMID     | VARCHAR(STRING)
     ORDERUNITS | DOUBLE
     ADDRESS    | STRUCT<CITY VARCHAR(STRING), STATE VARCHAR(STRING), ZIPCODE BIGINT>
    ----------------------------------------------------------------------------------
    For runtime statistics and query details run: DESCRIBE EXTENDED <Stream,Table>;

Add stream of 3rd party orders into the existing output stream:

.. code:: sql

    ksql> INSERT INTO ALL_ORDERS SELECT '3RD PARTY' AS SRC, * FROM ORDERS_SRC_3RDPARTY;


Your output should resemble:

.. code:: bash

     Message
    -------------------------------
     Insert Into query is running.
    -------------------------------

Query the output stream to verify that data from each source is being
written to it:

.. code:: sql

    ksql> SELECT * FROM ALL_ORDERS;

Your output should resemble the following. Note that there are messages from both source 
topics (denoted by ``LOCAL`` and ``3RD PARTY`` respectively). 

.. code:: bash

    1531736084879 | 1802 | 3RD PARTY | 1508543844870 | 1802 | Item_427 | 5.003326679575532 | {CITY=City_27, STATE=State_63, ZIPCODE=12589}
    1531736085016 | 1836 | LOCAL | 1489112050820 | 1836 | Item_224 | 9.561788841477156 | {CITY=City_67, STATE=State_99, ZIPCODE=28638}
    1531736085118 | 1803 | 3RD PARTY | 1516295084125 | 1803 | Item_208 | 7.984495994658404 | {CITY=City_13, STATE=State_56, ZIPCODE=23417}
    1531736085222 | 1804 | 3RD PARTY | 1503734687976 | 1804 | Item_498 | 4.8212828530483876 | {CITY=City_42, STATE=State_45, ZIPCODE=87842}
    1531736085444 | 1837 | LOCAL | 1511189492298 | 1837 | Item_183 | 1.3867306505950954 | {CITY=City_28, STATE=State_86, ZIPCODE=14742}
    1531736085531 | 1838 | LOCAL | 1497601536360 | 1838 | Item_945 | 4.825111590185673 | {CITY=City_78, STATE=State_13, ZIPCODE=59763}
    …

Press Ctrl-C to cancel the ``SELECT`` query and return to the KSQL prompt.

You can view the two queries that are running using ``SHOW QUERIES``: 

.. code:: sql

    ksql> SHOW QUERIES;


Your output should resemble:

.. code:: bash

    Query ID          | Kafka Topic | Query String
    -------------------------------------------------------------------------------------------------------------------
    CSAS_ALL_ORDERS_0 | ALL_ORDERS  | CREATE STREAM ALL_ORDERS AS SELECT 'LOCAL' AS SRC, * FROM ORDERS_SRC_LOCAL;
    InsertQuery_1     | ALL_ORDERS  | INSERT INTO ALL_ORDERS SELECT '3RD PARTY' AS SRC, * FROM ORDERS_SRC_3RDPARTY;
    -------------------------------------------------------------------------------------------------------------------

.. __insert-into_02_end
<|MERGE_RESOLUTION|>--- conflicted
+++ resolved
@@ -33,13 +33,9 @@
 
 .. demo_end
 
-<<<<<<< HEAD
 .. CLI_welcome_start
 
 .. codewithvars:: bash
-=======
-::
->>>>>>> 425b158d
 
                           ===========================================
                           =        _  __ _____  ____  _             =
@@ -352,7 +348,7 @@
 
     Your output should resemble:
 
-    .. code:: bash
+    ::
 
         Name                 : PAGEVIEWS_REGIONS
         Type                 : TABLE
@@ -468,7 +464,7 @@
 
 Your output should resemble:
 
-.. code:: bash
+::
 
      Message
     ----------------
@@ -484,7 +480,7 @@
 
 Your output should resemble:
 
-.. code:: bash
+::
 
     Name                 : ORDERS
      Field      | Type
@@ -508,7 +504,7 @@
 
 Your output should resemble:
 
-.. code:: bash
+::
 
     0 | City_35
     1 | City_21
@@ -551,7 +547,7 @@
 
 After each ``CREATE STREAM`` statement you should get the message: 
 
-.. code:: bash
+::
 
      Message
     ----------------
@@ -572,7 +568,7 @@
 
 Your output should resemble:
 
-.. code:: bash
+::
 
     1 | 10.5 | Bob Smith
     2 | 3.32 | Sarah Black
@@ -586,7 +582,7 @@
 
 Your output should resemble:
 
-.. code:: bash
+::
 
     1 | 42 | Nashville
     3 | 43 | Palo Alto
@@ -605,7 +601,7 @@
 
 Your output should resemble:
 
-.. code:: bash
+::
 
     1 | 10.5 | Bob Smith | 42 | Nashville
     3 | 21.0 | Emma Turner | 43 | Palo Alto
@@ -657,7 +653,7 @@
 
 For each ``CREATE TABLE`` statement, you should get the message: 
 
-.. code:: bash
+::
 
 
      Message
@@ -679,7 +675,7 @@
 
 Your output should resemble:
 
-.. code:: bash
+::
 
     1 | 1
     2 | 2
@@ -693,7 +689,7 @@
 
 Your output should resemble:
 
-.. code:: bash
+::
 
     1 | 1
     2 | 2
@@ -713,7 +709,7 @@
 
 Your output should resemble:
 
-.. code:: bash
+::
 
     1 | Leeds | UK | 16000.0
     2 | Sheffield | UK | 42000.0
@@ -753,7 +749,7 @@
 
 After each ``CREATE STREAM`` statement you should get the message: 
 
-.. code:: bash
+::
 
      Message
     ----------------
@@ -771,7 +767,7 @@
 
 Your output should resemble:
 
-.. code:: bash
+::
 
      Message
     ----------------------------
@@ -787,7 +783,7 @@
 
 Your output should resemble:
 
-.. code:: bash
+::
 
     Name                 : ALL_ORDERS
      Field      | Type
@@ -812,7 +808,7 @@
 
 Your output should resemble:
 
-.. code:: bash
+::
 
      Message
     -------------------------------
@@ -829,7 +825,7 @@
 Your output should resemble the following. Note that there are messages from both source 
 topics (denoted by ``LOCAL`` and ``3RD PARTY`` respectively). 
 
-.. code:: bash
+::
 
     1531736084879 | 1802 | 3RD PARTY | 1508543844870 | 1802 | Item_427 | 5.003326679575532 | {CITY=City_27, STATE=State_63, ZIPCODE=12589}
     1531736085016 | 1836 | LOCAL | 1489112050820 | 1836 | Item_224 | 9.561788841477156 | {CITY=City_67, STATE=State_99, ZIPCODE=28638}
@@ -850,7 +846,7 @@
 
 Your output should resemble:
 
-.. code:: bash
+::
 
     Query ID          | Kafka Topic | Query String
     -------------------------------------------------------------------------------------------------------------------
