/*
 * Copyright 2018 Confluent Inc.
 *
 * Licensed under the Confluent Community License (the "License"); you may not use
 * this file except in compliance with the License.  You may obtain a copy of the
 * License at
 *
 * http://www.confluent.io/confluent-community-license
 *
 * Unless required by applicable law or agreed to in writing, software
 * distributed under the License is distributed on an "AS IS" BASIS, WITHOUT
 * WARRANTIES OF ANY KIND, either express or implied.  See the License for the
 * specific language governing permissions and limitations under the License.
 */

package io.confluent.ksql.parser;

import static java.lang.String.format;
import static org.hamcrest.CoreMatchers.containsString;
import static org.hamcrest.CoreMatchers.equalTo;
import static org.hamcrest.CoreMatchers.is;
import static org.hamcrest.CoreMatchers.nullValue;
import static org.hamcrest.MatcherAssert.assertThat;
import static org.hamcrest.Matchers.hasSize;
import static org.hamcrest.core.IsInstanceOf.instanceOf;
import static org.hamcrest.core.IsNot.not;
import static org.junit.Assert.assertEquals;
import static org.junit.Assert.assertThrows;
import static org.junit.Assert.assertTrue;
import static org.junit.Assert.fail;
import static org.mockito.Mockito.mock;

import io.confluent.ksql.ddl.DdlConfig;
import io.confluent.ksql.function.FunctionRegistry;
import io.confluent.ksql.metastore.MutableMetaStore;
import io.confluent.ksql.metastore.model.KeyField;
import io.confluent.ksql.metastore.model.KsqlStream;
import io.confluent.ksql.metastore.model.KsqlTable;
import io.confluent.ksql.metastore.model.KsqlTopic;
import io.confluent.ksql.parser.KsqlParser.PreparedStatement;
import io.confluent.ksql.parser.exception.ParseFailedException;
import io.confluent.ksql.parser.tree.AliasedRelation;
import io.confluent.ksql.parser.tree.ArithmeticUnaryExpression;
import io.confluent.ksql.parser.tree.ComparisonExpression;
import io.confluent.ksql.parser.tree.CreateStream;
import io.confluent.ksql.parser.tree.CreateStreamAsSelect;
import io.confluent.ksql.parser.tree.CreateTable;
import io.confluent.ksql.parser.tree.DropStream;
import io.confluent.ksql.parser.tree.DropTable;
import io.confluent.ksql.parser.tree.Expression;
import io.confluent.ksql.parser.tree.FunctionCall;
import io.confluent.ksql.parser.tree.InsertInto;
import io.confluent.ksql.parser.tree.IntegerLiteral;
import io.confluent.ksql.parser.tree.Join;
import io.confluent.ksql.parser.tree.ListProperties;
import io.confluent.ksql.parser.tree.ListQueries;
import io.confluent.ksql.parser.tree.ListStreams;
import io.confluent.ksql.parser.tree.ListTables;
import io.confluent.ksql.parser.tree.ListTopics;
import io.confluent.ksql.parser.tree.Literal;
import io.confluent.ksql.parser.tree.LongLiteral;
import io.confluent.ksql.parser.tree.Query;
import io.confluent.ksql.parser.tree.RegisterTopic;
import io.confluent.ksql.parser.tree.SearchedCaseExpression;
import io.confluent.ksql.parser.tree.SelectItem;
import io.confluent.ksql.parser.tree.SetProperty;
import io.confluent.ksql.parser.tree.SingleColumn;
import io.confluent.ksql.parser.tree.Statement;
import io.confluent.ksql.parser.tree.Struct;
import io.confluent.ksql.parser.tree.Type.SqlType;
import io.confluent.ksql.parser.tree.WithinExpression;
import io.confluent.ksql.schema.ksql.KsqlSchema;
import io.confluent.ksql.serde.Format;
import io.confluent.ksql.serde.json.KsqlJsonSerdeFactory;
import io.confluent.ksql.util.KsqlException;
import io.confluent.ksql.util.MetaStoreFixture;
import io.confluent.ksql.util.timestamp.MetadataTimestampExtractionPolicy;
import java.util.List;
import java.util.Objects;
import java.util.concurrent.TimeUnit;
import org.apache.kafka.common.serialization.Serdes;
import org.apache.kafka.connect.data.Schema;
import org.apache.kafka.connect.data.SchemaBuilder;
import org.hamcrest.Description;
import org.hamcrest.Matcher;
import org.hamcrest.TypeSafeMatcher;
import org.junit.Assert;
import org.junit.Before;
import org.junit.Ignore;
import org.junit.Test;


public class KsqlParserTest {

  private MutableMetaStore metaStore;

  @Before
  public void init() {

    metaStore = MetaStoreFixture.getNewMetaStore(mock(FunctionRegistry.class));

    final Schema addressSchema = SchemaBuilder.struct()
        .field("NUMBER", Schema.OPTIONAL_INT64_SCHEMA)
        .field("STREET", Schema.OPTIONAL_STRING_SCHEMA)
        .field("CITY", Schema.OPTIONAL_STRING_SCHEMA)
        .field("STATE", Schema.OPTIONAL_STRING_SCHEMA)
        .field("ZIPCODE", Schema.OPTIONAL_INT64_SCHEMA)
        .optional().build();

    final Schema categorySchema = SchemaBuilder.struct()
        .field("ID", Schema.OPTIONAL_INT64_SCHEMA)
        .field("NAME", Schema.OPTIONAL_STRING_SCHEMA)
        .optional().build();

    final Schema itemInfoSchema = SchemaBuilder.struct()
        .field("ITEMID", Schema.OPTIONAL_INT64_SCHEMA)
        .field("NAME", Schema.OPTIONAL_STRING_SCHEMA)
        .field("CATEGORY", categorySchema)
        .optional().build();

    final SchemaBuilder schemaBuilder = SchemaBuilder.struct();
    final Schema schemaBuilderOrders = schemaBuilder
        .field("ORDERTIME", Schema.OPTIONAL_INT64_SCHEMA)
        .field("ORDERID", Schema.OPTIONAL_INT64_SCHEMA)
        .field("ITEMID", Schema.OPTIONAL_STRING_SCHEMA)
        .field("ITEMINFO", itemInfoSchema)
        .field("ORDERUNITS", Schema.OPTIONAL_INT32_SCHEMA)
        .field("ARRAYCOL",SchemaBuilder
            .array(Schema.OPTIONAL_FLOAT64_SCHEMA)
            .optional()
            .build())
        .field("MAPCOL", SchemaBuilder
            .map(Schema.OPTIONAL_STRING_SCHEMA, Schema.OPTIONAL_FLOAT64_SCHEMA)
            .optional()
            .build())
        .field("ADDRESS", addressSchema)
        .build();

    final KsqlTopic
        ksqlTopicOrders =
        new KsqlTopic("ADDRESS_TOPIC", "orders_topic", new KsqlJsonSerdeFactory(), false);

    final KsqlStream ksqlStreamOrders = new KsqlStream<>(
        "sqlexpression",
        "ADDRESS",
        KsqlSchema.of(schemaBuilderOrders),
        KeyField.of("ORDERTIME", schemaBuilderOrders.field("ORDERTIME")),
        new MetadataTimestampExtractionPolicy(),
        ksqlTopicOrders,
        Serdes::String);

    metaStore.putTopic(ksqlTopicOrders);
    metaStore.putSource(ksqlStreamOrders);

    final KsqlTopic
        ksqlTopicItems =
        new KsqlTopic("ITEMS_TOPIC", "item_topic", new KsqlJsonSerdeFactory(), false);
    final KsqlTable<String> ksqlTableOrders = new KsqlTable<>(
        "sqlexpression",
        "ITEMID",
        KsqlSchema.of(itemInfoSchema),
        KeyField.of("ITEMID", itemInfoSchema.field("ITEMID")),
        new MetadataTimestampExtractionPolicy(),
        ksqlTopicItems,
        Serdes::String);
    metaStore.putTopic(ksqlTopicItems);
    metaStore.putSource(ksqlTableOrders);
  }

  @Test
  public void testSimpleQuery() {
    final String simpleQuery = "SELECT col0, col2, col3 FROM test1 WHERE col0 > 100;";
    final PreparedStatement<?> statement = KsqlParserTestUtil.buildSingleAst(simpleQuery, metaStore);

    assertThat(statement.getStatementText(), is(simpleQuery));
    Assert.assertTrue("testSimpleQuery fails", statement.getStatement() instanceof Query);
    final Query query = (Query) statement.getStatement();
    Assert.assertTrue("testSimpleQuery fails", query.getSelect().getSelectItems().size() == 3);
    assertThat(query.getFrom(), not(nullValue()));
    Assert.assertTrue("testSimpleQuery fails", query.getWhere().isPresent());
    Assert.assertTrue("testSimpleQuery fails", query.getWhere().get() instanceof ComparisonExpression);
    final ComparisonExpression comparisonExpression = (ComparisonExpression)query.getWhere().get();
    Assert.assertTrue("testSimpleQuery fails", comparisonExpression.getType().getValue().equalsIgnoreCase(">"));

  }

  @Test
  public void testProjection() {
    final String queryStr = "SELECT col0, col2, col3 FROM test1;";
    final Statement statement = KsqlParserTestUtil.buildSingleAst(queryStr, metaStore).getStatement();
    Assert.assertTrue("testProjection fails", statement instanceof Query);
    final Query query = (Query) statement;
    Assert.assertTrue("testProjection fails", query.getSelect().getSelectItems().size() == 3);
    Assert.assertTrue("testProjection fails", query.getSelect().getSelectItems().get(0) instanceof SingleColumn);
    final SingleColumn column0 = (SingleColumn)query.getSelect().getSelectItems().get(0);
    Assert.assertTrue("testProjection fails", column0.getAlias().get().equalsIgnoreCase("COL0"));
    Assert.assertTrue("testProjection fails", column0.getExpression().toString().equalsIgnoreCase("TEST1.COL0"));
  }

  @Test
  public void testProjectionWithArrayMap() {
    final String queryStr = "SELECT col0, col2, col3, col4[0], col5['key1'] FROM test1;";
    final Statement statement = KsqlParserTestUtil.buildSingleAst(queryStr, metaStore).getStatement();
    Assert.assertTrue("testProjectionWithArrayMap fails", statement instanceof Query);
    final Query query = (Query) statement;
    Assert.assertTrue("testProjectionWithArrayMap fails", query.getSelect().getSelectItems()
                                                  .size() == 5);
    Assert.assertTrue("testProjectionWithArrayMap fails", query.getSelect().getSelectItems().get(0) instanceof SingleColumn);
    final SingleColumn column0 = (SingleColumn)query.getSelect().getSelectItems().get(0);
    Assert.assertTrue("testProjectionWithArrayMap fails", column0.getAlias().get().equalsIgnoreCase("COL0"));
    Assert.assertTrue("testProjectionWithArrayMap fails", column0.getExpression().toString().equalsIgnoreCase("TEST1.COL0"));

    final SingleColumn column3 = (SingleColumn)query.getSelect().getSelectItems().get(3);
    final SingleColumn column4 = (SingleColumn)query.getSelect().getSelectItems().get(4);
    Assert.assertTrue("testProjectionWithArrayMap fails", column3.getExpression().toString()
        .equalsIgnoreCase("TEST1.COL4[0]"));
    Assert.assertTrue("testProjectionWithArrayMap fails", column4.getExpression().toString()
        .equalsIgnoreCase("TEST1.COL5['key1']"));
  }

  @Test
  public void testProjectFilter() {
    final String queryStr = "SELECT col0, col2, col3 FROM test1 WHERE col0 > 100;";
    final Statement statement = KsqlParserTestUtil.buildSingleAst(queryStr, metaStore).getStatement();
    Assert.assertTrue("testSimpleQuery fails", statement instanceof Query);
    final Query query = (Query) statement;

    Assert.assertTrue("testProjectFilter fails", query.getWhere().get() instanceof ComparisonExpression);
    final ComparisonExpression comparisonExpression = (ComparisonExpression)query.getWhere().get();
    Assert.assertTrue("testProjectFilter fails", comparisonExpression.toString().equalsIgnoreCase("(TEST1.COL0 > 100)"));
    Assert.assertTrue("testProjectFilter fails", query.getSelect().getSelectItems().size() == 3);

  }

  @Test
  public void testBinaryExpression() {
    final String queryStr = "SELECT col0+10, col2, col3-col1 FROM test1;";
    final Statement statement = KsqlParserTestUtil.buildSingleAst(queryStr, metaStore).getStatement();
    Assert.assertTrue("testBinaryExpression fails", statement instanceof Query);
    final Query query = (Query) statement;
    final SingleColumn column0 = (SingleColumn)query.getSelect().getSelectItems().get(0);
    Assert.assertTrue("testBinaryExpression fails", column0.getAlias().get().equalsIgnoreCase("KSQL_COL_0"));
    Assert.assertTrue("testBinaryExpression fails", column0.getExpression().toString().equalsIgnoreCase("(TEST1.COL0 + 10)"));
  }

  @Test
  public void testBooleanExpression() {
    final String queryStr = "SELECT col0 = 10, col2, col3 > col1 FROM test1;";
    final Statement statement = KsqlParserTestUtil.buildSingleAst(queryStr, metaStore).getStatement();
    Assert.assertTrue("testBooleanExpression fails", statement instanceof Query);
    final Query query = (Query) statement;
    final SingleColumn column0 = (SingleColumn)query.getSelect().getSelectItems().get(0);
    Assert.assertTrue("testBooleanExpression fails", column0.getAlias().get().equalsIgnoreCase("KSQL_COL_0"));
    Assert.assertTrue("testBooleanExpression fails", column0.getExpression().toString().equalsIgnoreCase("(TEST1.COL0 = 10)"));
  }

  @Test
  public void testLiterals() {
    final String queryStr = "SELECT 10, col2, 'test', 2.5, true, -5 FROM test1;";
    final Statement statement = KsqlParserTestUtil.buildSingleAst(queryStr, metaStore).getStatement();
    Assert.assertTrue("testLiterals fails", statement instanceof Query);
    final Query query = (Query) statement;
    final SingleColumn column0 = (SingleColumn)query.getSelect().getSelectItems().get(0);
    Assert.assertTrue("testLiterals fails", column0.getAlias().get().equalsIgnoreCase("KSQL_COL_0"));
    Assert.assertTrue("testLiterals fails", column0.getExpression().toString().equalsIgnoreCase("10"));

    final SingleColumn column1 = (SingleColumn)query.getSelect().getSelectItems().get(1);
    Assert.assertTrue("testLiterals fails", column1.getAlias().get().equalsIgnoreCase("COL2"));
    Assert.assertTrue("testLiterals fails", column1.getExpression().toString().equalsIgnoreCase("TEST1.COL2"));

    final SingleColumn column2 = (SingleColumn)query.getSelect().getSelectItems().get(2);
    Assert.assertTrue("testLiterals fails", column2.getAlias().get().equalsIgnoreCase("KSQL_COL_2"));
    Assert.assertTrue("testLiterals fails", column2.getExpression().toString().equalsIgnoreCase("'test'"));

    final SingleColumn column3 = (SingleColumn)query.getSelect().getSelectItems().get(3);
    Assert.assertTrue("testLiterals fails", column3.getAlias().get().equalsIgnoreCase("KSQL_COL_3"));
    Assert.assertTrue("testLiterals fails", column3.getExpression().toString().equalsIgnoreCase("2.5"));

    final SingleColumn column4 = (SingleColumn)query.getSelect().getSelectItems().get(4);
    Assert.assertTrue("testLiterals fails", column4.getAlias().get().equalsIgnoreCase("KSQL_COL_4"));
    Assert.assertTrue("testLiterals fails", column4.getExpression().toString().equalsIgnoreCase("true"));

    final SingleColumn column5 = (SingleColumn)query.getSelect().getSelectItems().get(5);
    Assert.assertTrue("testLiterals fails", column5.getAlias().get().equalsIgnoreCase("KSQL_COL_5"));
    Assert.assertTrue("testLiterals fails", column5.getExpression().toString().equalsIgnoreCase("-5"));
  }

  private <T, L extends Literal> void shouldParseNumericLiteral(final T value,
                                                                final L expectedValue) {
    final String queryStr = String.format("SELECT " + value.toString() + " FROM test1;", value);
    final Statement statement = KsqlParserTestUtil.buildSingleAst(queryStr, metaStore).getStatement();
    assertThat(statement, instanceOf(Query.class));
    final Query query = (Query) statement;
    final SingleColumn column0
        = (SingleColumn) query.getSelect().getSelectItems().get(0);
    assertThat(column0.getAlias().get(), equalTo("KSQL_COL_0"));
    assertThat(column0.getExpression(), instanceOf(expectedValue.getClass()));
    assertThat(column0.getExpression(), equalTo(expectedValue));
  }

  @Test
  public void shouldParseIntegerLiterals() {
    shouldParseNumericLiteral(0, new IntegerLiteral(0));
    shouldParseNumericLiteral(10, new IntegerLiteral(10));
    shouldParseNumericLiteral(Integer.MAX_VALUE, new IntegerLiteral(Integer.MAX_VALUE));
  }

  @Test
  public void shouldParseLongLiterals() {
    shouldParseNumericLiteral(Integer.MAX_VALUE + 100L, new LongLiteral(Integer.MAX_VALUE + 100L));
  }

  @Test
  public void shouldParseNegativeInteger() {
    final String queryStr = String.format("SELECT -12345 FROM test1;");
    final Statement statement = KsqlParserTestUtil.buildSingleAst(queryStr, metaStore).getStatement();
    assertThat(statement, instanceOf(Query.class));
    final Query query = (Query) statement;
    final SingleColumn column0
        = (SingleColumn) query.getSelect().getSelectItems().get(0);
    assertThat(column0.getAlias().get(), equalTo("KSQL_COL_0"));
    assertThat(column0.getExpression(), instanceOf(ArithmeticUnaryExpression.class));
    final ArithmeticUnaryExpression aue = (ArithmeticUnaryExpression) column0.getExpression();
    assertThat(aue.getValue(), instanceOf(IntegerLiteral.class));
    assertThat(((IntegerLiteral) aue.getValue()).getValue(), equalTo(12345));
    assertThat(aue.getSign(), equalTo(ArithmeticUnaryExpression.Sign.MINUS));
  }

  @Test
  public void testBooleanLogicalExpression() {
    final String
        queryStr =
        "SELECT 10, col2, 'test', 2.5, true, -5 FROM test1 WHERE col1 = 10 AND col2 LIKE 'val' OR col4 > 2.6 ;";
    final Statement statement = KsqlParserTestUtil.buildSingleAst(queryStr, metaStore).getStatement();
    Assert.assertTrue("testSimpleQuery fails", statement instanceof Query);
    final Query query = (Query) statement;
    final SingleColumn column0 = (SingleColumn)query.getSelect().getSelectItems().get(0);
    Assert.assertTrue("testProjection fails", column0.getAlias().get().equalsIgnoreCase("KSQL_COL_0"));
    Assert.assertTrue("testProjection fails", column0.getExpression().toString().equalsIgnoreCase("10"));

    final SingleColumn column1 = (SingleColumn)query.getSelect().getSelectItems().get(1);
    Assert.assertTrue("testProjection fails", column1.getAlias().get().equalsIgnoreCase("COL2"));
    Assert.assertTrue("testProjection fails", column1.getExpression().toString().equalsIgnoreCase("TEST1.COL2"));

    final SingleColumn column2 = (SingleColumn)query.getSelect().getSelectItems().get(2);
    Assert.assertTrue("testProjection fails", column2.getAlias().get().equalsIgnoreCase("KSQL_COL_2"));
    Assert.assertTrue("testProjection fails", column2.getExpression().toString().equalsIgnoreCase("'test'"));

  }

  @Test
  public void shouldParseStructFieldAccessCorrectly() {
    final String simpleQuery = "SELECT iteminfo->category->name, address->street FROM orders WHERE address->state = 'CA';";
    final Statement statement = KsqlParserTestUtil.buildSingleAst(simpleQuery, metaStore).getStatement();


    Assert.assertTrue("testSimpleQuery fails", statement instanceof Query);
    final Query query = (Query) statement;
    assertThat("testSimpleQuery fails", query.getSelect().getSelectItems().size(), equalTo(2));
    final SingleColumn singleColumn0 = (SingleColumn) query.getSelect().getSelectItems().get(0);
    final SingleColumn singleColumn1 = (SingleColumn) query.getSelect().getSelectItems().get(1);
    assertThat(singleColumn0.getExpression(), instanceOf(FunctionCall.class));
    final FunctionCall functionCall0 = (FunctionCall) singleColumn0.getExpression();
    assertThat(functionCall0.toString(), equalTo("FETCH_FIELD_FROM_STRUCT(FETCH_FIELD_FROM_STRUCT(ORDERS.ITEMINFO, 'CATEGORY'), 'NAME')"));

    final FunctionCall functionCall1 = (FunctionCall) singleColumn1.getExpression();
    assertThat(functionCall1.toString(), equalTo("FETCH_FIELD_FROM_STRUCT(ORDERS.ADDRESS, 'STREET')"));

  }

  @Test
  public void testSimpleLeftJoin() {
    final String
        queryStr =
        "SELECT t1.col1, t2.col1, t2.col4, col5, t2.col2 FROM test1 t1 LEFT JOIN test2 t2 ON "
        + "t1.col1 = t2.col1;";
    final Statement statement = KsqlParserTestUtil.buildSingleAst(queryStr, metaStore).getStatement();
    Assert.assertTrue("testSimpleQuery fails", statement instanceof Query);
    final Query query = (Query) statement;
    Assert.assertTrue("testSimpleLeftJoin fails", query.getFrom() instanceof Join);
    final Join join = (Join) query.getFrom();
    Assert.assertTrue("testSimpleLeftJoin fails", join.getType().toString().equalsIgnoreCase("LEFT"));

    Assert.assertTrue("testSimpleLeftJoin fails", ((AliasedRelation)join.getLeft()).getAlias().equalsIgnoreCase("T1"));
    Assert.assertTrue("testSimpleLeftJoin fails", ((AliasedRelation)join.getRight()).getAlias().equalsIgnoreCase("T2"));

  }

  @Test
  public void testLeftJoinWithFilter() {
    final String
        queryStr =
        "SELECT t1.col1, t2.col1, t2.col4, t2.col2 FROM test1 t1 LEFT JOIN test2 t2 ON t1.col1 = "
        + "t2.col1 WHERE t2.col2 = 'test';";
    final Statement statement = KsqlParserTestUtil.buildSingleAst(queryStr, metaStore).getStatement();
    Assert.assertTrue("testSimpleQuery fails", statement instanceof Query);
    final Query query = (Query) statement;
    Assert.assertTrue("testLeftJoinWithFilter fails", query.getFrom() instanceof Join);
    final Join join = (Join) query.getFrom();
    Assert.assertTrue("testLeftJoinWithFilter fails", join.getType().toString().equalsIgnoreCase("LEFT"));

    Assert.assertTrue("testLeftJoinWithFilter fails", ((AliasedRelation)join.getLeft()).getAlias().equalsIgnoreCase("T1"));
    Assert.assertTrue("testLeftJoinWithFilter fails", ((AliasedRelation)join.getRight()).getAlias().equalsIgnoreCase("T2"));

    Assert.assertTrue("testLeftJoinWithFilter fails", query.getWhere().get().toString().equalsIgnoreCase("(T2.COL2 = 'test')"));
  }

  @Test
  public void testSelectAll() {
    final String queryStr = "SELECT * FROM test1 t1;";
    final Statement statement = KsqlParserTestUtil.buildSingleAst(queryStr, metaStore).getStatement();
    Assert.assertTrue("testSelectAll fails", statement instanceof Query);
    final Query query = (Query) statement;
    Assert.assertTrue("testSelectAll fails", query.getSelect().getSelectItems()
                                                 .size() == 8);
  }

  @Test
  public void testReservedColumnIdentifers() {
    assertQuerySucceeds("SELECT ROWTIME as ROWTIME FROM test1 t1;");
    assertQuerySucceeds("SELECT ROWKEY as ROWKEY FROM test1 t1;");
  }

  @Test
  public void testReservedRowTimeAlias() {
    // When:
    final ParseFailedException e = assertThrows(
        ParseFailedException.class,
        () -> KsqlParserTestUtil.buildSingleAst("SELECT C1 as ROWTIME FROM test1 t1;", metaStore)
    );

    // Then:
    assertThat(e.getMessage(), containsString(
        "ROWTIME is a reserved token for implicit column. You cannot use it as an alias for a column."));
  }

  @Test
  public void testReservedRowKeyAlias() {
    // When:
    final ParseFailedException e = assertThrows(
        ParseFailedException.class,
        () -> KsqlParserTestUtil.buildSingleAst("SELECT C2 as ROWKEY FROM test1 t1;", metaStore)
    );

    // Then:
    assertThat(e.getMessage(), containsString(
        "ROWKEY is a reserved token for implicit column. You cannot use it as an alias for a column."));
  }

  @Test
  public void testSelectAllJoin() {
    final String
        queryStr =
        "SELECT * FROM test1 t1 LEFT JOIN test2 t2 ON t1.col1 = t2.col1 WHERE t2.col2 = 'test';";
    final Statement statement = KsqlParserTestUtil.buildSingleAst(queryStr, metaStore).getStatement();
    Assert.assertTrue("testSimpleQuery fails", statement instanceof Query);
    final Query query = (Query) statement;
    Assert.assertTrue("testSelectAllJoin fails", query.getFrom() instanceof Join);
    final Join join = (Join) query.getFrom();
    Assert.assertTrue("testSelectAllJoin fails", query.getSelect().getSelectItems
        ().size() == 15);
    Assert.assertTrue("testLeftJoinWithFilter fails", ((AliasedRelation)join.getLeft()).getAlias().equalsIgnoreCase("T1"));
    Assert.assertTrue("testLeftJoinWithFilter fails", ((AliasedRelation)join.getRight()).getAlias().equalsIgnoreCase("T2"));
  }

  @Test
  public void testUDF() {
    final String queryStr = "SELECT lcase(col1), concat(col2,'hello'), floor(abs(col3)) FROM test1 t1;";
    final Statement statement = KsqlParserTestUtil.buildSingleAst(queryStr, metaStore).getStatement();
    Assert.assertTrue("testSelectAll fails", statement instanceof Query);
    final Query query = (Query) statement;

    final SingleColumn column0 = (SingleColumn)query.getSelect().getSelectItems().get(0);
    Assert.assertTrue("testProjection fails", column0.getAlias().get().equalsIgnoreCase("KSQL_COL_0"));
    Assert.assertTrue("testProjection fails", column0.getExpression().toString().equalsIgnoreCase("LCASE(T1.COL1)"));

    final SingleColumn column1 = (SingleColumn)query.getSelect().getSelectItems().get(1);
    Assert.assertTrue("testProjection fails", column1.getAlias().get().equalsIgnoreCase("KSQL_COL_1"));
    Assert.assertTrue("testProjection fails", column1.getExpression().toString().equalsIgnoreCase("CONCAT(T1.COL2, 'hello')"));

    final SingleColumn column2 = (SingleColumn)query.getSelect().getSelectItems().get(2);
    Assert.assertTrue("testProjection fails", column2.getAlias().get().equalsIgnoreCase("KSQL_COL_2"));
    Assert.assertTrue("testProjection fails", column2.getExpression().toString().equalsIgnoreCase("FLOOR(ABS(T1.COL3))"));
  }

  @Test
  public void testRegisterTopic() {
    final String
        queryStr =
        "REGISTER TOPIC orders_topic WITH (value_format = 'avro',kafka_topic='orders_topic');";
    final Statement statement = KsqlParserTestUtil.buildSingleAst(queryStr, metaStore).getStatement();
    Assert.assertTrue("testRegisterTopic failed.", statement instanceof RegisterTopic);
    final RegisterTopic registerTopic = (RegisterTopic)statement;
    Assert.assertTrue("testRegisterTopic failed.", registerTopic
        .getName().toString().equalsIgnoreCase("ORDERS_TOPIC"));
    Assert.assertTrue("testRegisterTopic failed.", registerTopic.getProperties().size() == 2);
    Assert.assertTrue("testRegisterTopic failed.", registerTopic.getProperties().get(DdlConfig.VALUE_FORMAT_PROPERTY).toString().equalsIgnoreCase("'avro'"));
  }

  @Test
  public void testCreateStreamWithTopic() {
    final String
        queryStr =
        "CREATE STREAM orders (ordertime bigint, orderid varchar, itemid varchar, orderunits "
        + "double) WITH (registered_topic = 'orders_topic' , key='ordertime', kafka_topic='foo', value_format='json');";
    final Statement statement = KsqlParserTestUtil.buildSingleAst(queryStr, metaStore).getStatement();
    Assert.assertTrue("testCreateStream failed.", statement instanceof CreateStream);
    final CreateStream createStream = (CreateStream)statement;
    Assert.assertTrue("testCreateStream failed.", createStream.getName().toString().equalsIgnoreCase("ORDERS"));
    Assert.assertTrue("testCreateStream failed.", createStream.getElements().size() == 4);
    Assert.assertTrue("testCreateStream failed.", createStream.getElements().get(0).getName().toString().equalsIgnoreCase("ordertime"));
    Assert.assertTrue("testCreateStream failed.", createStream.getProperties().getKsqlTopic().get().equalsIgnoreCase("orders_topic"));
  }

  @Test
  public void testCreateStreamWithTopicWithStruct() {
    final String
        queryStr =
        "CREATE STREAM orders (ordertime bigint, orderid varchar, itemid varchar, orderunits "
        + "double, arraycol array<double>, mapcol map<varchar, double>, "
        + "order_address STRUCT< number VARCHAR, street VARCHAR, zip INTEGER, city "
        + "VARCHAR, state VARCHAR >) WITH (registered_topic = 'orders_topic' , key='ordertime', value_format='json', kafka_topic='foo');";
    final Statement statement = KsqlParserTestUtil.buildSingleAst(queryStr, metaStore).getStatement();
    Assert.assertTrue("testCreateStream failed.", statement instanceof CreateStream);
    final CreateStream createStream = (CreateStream)statement;
    assertThat(createStream.getName().toString().toUpperCase(), equalTo("ORDERS"));
    assertThat(createStream.getElements().size(), equalTo(7));
    assertThat(createStream.getElements().get(0).getName().toString().toLowerCase(), equalTo("ordertime"));
    assertThat(createStream.getElements().get(6).getType().getSqlType(), equalTo(SqlType.STRUCT));
    final Struct struct = (Struct) createStream.getElements().get(6).getType();
    assertThat(struct.getFields(), hasSize(5));
    assertThat(struct.getFields().get(0).getType().getSqlType(), equalTo(SqlType.STRING));
    assertThat(createStream.getProperties().getKsqlTopic().get().toLowerCase(), equalTo("orders_topic"));
  }

  @Test
  public void testCreateStream() {
    final String
        queryStr =
        "CREATE STREAM orders (ordertime bigint, orderid varchar, itemid varchar, orderunits "
        + "double) WITH (value_format = 'avro', kafka_topic='orders_topic');";
    final Statement statement = KsqlParserTestUtil.buildSingleAst(queryStr, metaStore).getStatement();
    Assert.assertTrue("testCreateStream failed.", statement instanceof CreateStream);
    final CreateStream createStream = (CreateStream)statement;
    Assert.assertTrue("testCreateStream failed.", createStream.getName().toString().equalsIgnoreCase("ORDERS"));
    Assert.assertTrue("testCreateStream failed.", createStream.getElements().size() == 4);
    Assert.assertTrue("testCreateStream failed.", createStream.getElements().get(0).getName().toString().equalsIgnoreCase("ordertime"));
    Assert.assertTrue("testCreateStream failed.", createStream.getProperties().getKafkaTopic().equalsIgnoreCase("orders_topic"));
    Assert.assertTrue("testCreateStream failed.", createStream.getProperties().getValueFormat().equals(Format.AVRO));

  }

  @Test
  public void testCreateTableWithTopic() {
    final String
        queryStr =
        "CREATE TABLE users (usertime bigint, userid varchar, regionid varchar, gender varchar) "
            + "WITH (kafka_topic='foo', value_format='json', registered_topic = 'users_topic', key='userid');";
    final Statement statement = KsqlParserTestUtil.buildSingleAst(queryStr, metaStore).getStatement();
    Assert.assertTrue("testRegisterTopic failed.", statement instanceof CreateTable);
    final CreateTable createTable = (CreateTable)statement;
    Assert.assertTrue("testCreateTable failed.", createTable.getName().toString().equalsIgnoreCase("USERS"));
    Assert.assertTrue("testCreateTable failed.", createTable.getElements().size() == 4);
    Assert.assertTrue("testCreateTable failed.", createTable.getElements().get(0).getName().toString().equalsIgnoreCase("usertime"));
    Assert.assertTrue("testCreateTable failed.", createTable.getProperties().getKsqlTopic().get().equalsIgnoreCase("users_topic"));
  }

  @Test
  public void testCreateTable() {
    final String
        queryStr =
        "CREATE TABLE users (usertime bigint, userid varchar, regionid varchar, gender varchar) "
        + "WITH (kafka_topic = 'users_topic', value_format='json', key = 'userid');";
    final Statement statement = KsqlParserTestUtil.buildSingleAst(queryStr, metaStore).getStatement();
    Assert.assertTrue("testRegisterTopic failed.", statement instanceof CreateTable);
    final CreateTable createTable = (CreateTable)statement;
    Assert.assertTrue("testCreateTable failed.", createTable.getName().toString().equalsIgnoreCase("USERS"));
    Assert.assertTrue("testCreateTable failed.", createTable.getElements().size() == 4);
    Assert.assertTrue("testCreateTable failed.", createTable.getElements().get(0).getName().toString().equalsIgnoreCase("usertime"));
    Assert.assertTrue("testCreateTable failed.", createTable.getProperties().getKafkaTopic().equalsIgnoreCase("users_topic"));
    Assert.assertTrue("testCreateTable failed.", createTable.getProperties().getValueFormat().equals(Format.JSON));
  }

  @Test
  public void testCreateStreamAsSelect() {
    final String queryStr =
        "CREATE STREAM bigorders_json WITH (value_format = 'json', "
        + "kafka_topic='bigorders_topic') AS SELECT * FROM orders WHERE orderunits > 5 ;";
    final Statement statement = KsqlParserTestUtil.buildSingleAst(queryStr, metaStore).getStatement();
    assertThat( statement, instanceOf(CreateStreamAsSelect.class));
    final CreateStreamAsSelect createStreamAsSelect = (CreateStreamAsSelect)statement;
    assertThat(createStreamAsSelect.getName().toString().toLowerCase(), equalTo("bigorders_json"));
    final Query query = createStreamAsSelect.getQuery();
    assertThat(query.getSelect().getSelectItems().size(), equalTo(8));
    assertThat(query.getWhere().get().toString().toUpperCase(), equalTo("(ORDERS.ORDERUNITS > 5)"));
    assertThat(((AliasedRelation)query.getFrom()).getAlias().toUpperCase(), equalTo("ORDERS"));
  }

  @Test
  /*
      TODO: Handle so-called identifier expressions as values in table properties (right now, the lack of single quotes
      around in the variables <format> and <kafkaTopic> cause things to break).
   */
  @Ignore
  public void testCreateTopicFormatWithoutQuotes() {
    final String ksqlTopic = "unquoted_topic";
    final String format = "json";
    final String kafkaTopic = "case_insensitive_kafka_topic";

    final String queryStr = format(
        "REGISTER TOPIC %s WITH (value_format = %s, kafka_topic = %s);",
        ksqlTopic,
        format,
        kafkaTopic
    );
    final Statement statement = KsqlParserTestUtil.buildSingleAst(queryStr, metaStore).getStatement();
    Assert.assertTrue(statement instanceof RegisterTopic);
    final RegisterTopic registerTopic = (RegisterTopic) statement;
    Assert.assertTrue(registerTopic.getName().toString().equalsIgnoreCase(ksqlTopic));
    Assert.assertTrue(registerTopic.getProperties().size() == 2);
    Assert.assertTrue(registerTopic
                          .getProperties().get(DdlConfig.VALUE_FORMAT_PROPERTY).toString().equalsIgnoreCase(format));
    Assert.assertTrue(registerTopic.getProperties().get(DdlConfig.KAFKA_TOPIC_NAME_PROPERTY).toString().equalsIgnoreCase(kafkaTopic));
  }

  @Test
  public void testShouldFailIfWrongKeyword() {
    try {
      final String simpleQuery = "SELLECT col0, col2, col3 FROM test1 WHERE col0 > 100;";
      KsqlParserTestUtil.buildSingleAst(simpleQuery, metaStore);
      fail(format("Expected query: %s to fail", simpleQuery));
    } catch (final ParseFailedException e) {
      final String errorMessage = e.getMessage();
      Assert.assertTrue(errorMessage.toLowerCase().contains(("line 1:1: mismatched input 'SELLECT'" + " expecting").toLowerCase()));
    }
  }

  @Test
  public void testSelectTumblingWindow() {

    final String
        queryStr =
        "select itemid, sum(orderunits) from orders window TUMBLING ( size 30 second) where orderunits > 5 group by itemid;";
    final Statement statement = KsqlParserTestUtil.buildSingleAst(queryStr, metaStore).getStatement();
    Assert.assertTrue("testSelectTumblingWindow failed.", statement instanceof Query);
    final Query query = (Query) statement;
    Assert.assertTrue("testCreateTable failed.", query.getSelect().getSelectItems
        ().size() == 2);
    Assert.assertTrue("testSelectTumblingWindow failed.", query.getWhere().get().toString().equalsIgnoreCase("(ORDERS.ORDERUNITS > 5)"));
    Assert.assertTrue("testSelectTumblingWindow failed.", ((AliasedRelation)query.getFrom()).getAlias().equalsIgnoreCase("ORDERS"));
    Assert.assertTrue("testSelectTumblingWindow failed.", query
                                                               .getWindow().isPresent());
    Assert.assertTrue("testSelectTumblingWindow failed.", query
        .getWindow().get().toString().equalsIgnoreCase(" WINDOW STREAMWINDOW  TUMBLING ( SIZE 30 SECONDS ) "));
  }

  @Test
  public void testSelectHoppingWindow() {

    final String
        queryStr =
        "select itemid, sum(orderunits) from orders window HOPPING ( size 30 second, advance by 5"
        + " seconds) "
        + "where "
        + "orderunits"
        + " > 5 group by itemid;";
    final Statement statement = KsqlParserTestUtil.buildSingleAst(queryStr, metaStore).getStatement();
    assertThat(statement, instanceOf(Query.class));
    final Query query = (Query) statement;
    assertThat(query.getSelect().getSelectItems().size(), equalTo(2));
    assertThat(query.getWhere().get().toString(), equalTo("(ORDERS.ORDERUNITS > 5)"));
    assertThat(((AliasedRelation)query.getFrom()).getAlias().toUpperCase(), equalTo("ORDERS"));
    Assert.assertTrue("window expression isn't present", query
        .getWindow().isPresent());
    assertThat(query.getWindow().get().toString().toUpperCase(),
        equalTo(" WINDOW STREAMWINDOW  HOPPING ( SIZE 30 SECONDS , ADVANCE BY 5 SECONDS ) "));
  }

  @Test
  public void testSelectSessionWindow() {

    final String
        queryStr =
        "select itemid, sum(orderunits) from orders window SESSION ( 30 second) where "
        + "orderunits > 5 group by itemid;";
    final Statement statement = KsqlParserTestUtil.buildSingleAst(queryStr, metaStore).getStatement();
    Assert.assertTrue("testSelectSessionWindow failed.", statement instanceof Query);
    final Query query = (Query) statement;
    Assert.assertTrue("testCreateTable failed.", query.getSelect().getSelectItems
        ().size() == 2);
    Assert.assertTrue("testSelectSessionWindow failed.", query.getWhere().get().toString().equalsIgnoreCase("(ORDERS.ORDERUNITS > 5)"));
    Assert.assertTrue("testSelectSessionWindow failed.", ((AliasedRelation)query.getFrom()).getAlias().equalsIgnoreCase("ORDERS"));
    Assert.assertTrue("testSelectSessionWindow failed.", query
        .getWindow().isPresent());
    Assert.assertTrue("testSelectSessionWindow failed.", query
        .getWindow().get().toString().equalsIgnoreCase(" WINDOW STREAMWINDOW  SESSION "
                                                                 + "( 30 SECONDS ) "));
  }

  @Test
  public void testShowTopics() {
    final String simpleQuery = "SHOW TOPICS;";
    final Statement statement = KsqlParserTestUtil.buildSingleAst(simpleQuery, metaStore).getStatement();
    Assert.assertTrue(statement instanceof ListTopics);
    final ListTopics listTopics = (ListTopics) statement;
    Assert.assertTrue(listTopics.toString().equalsIgnoreCase("ListTopics{}"));
  }

  @Test
  public void testShowStreams() {
    final String simpleQuery = "SHOW STREAMS;";
    final Statement statement = KsqlParserTestUtil.buildSingleAst(simpleQuery, metaStore).getStatement();
    Assert.assertTrue(statement instanceof ListStreams);
    final ListStreams listStreams = (ListStreams) statement;
<<<<<<< HEAD
    assertThat(listStreams.toString(), is("ListStreams{showExtended=false}"));
    Assert.assertThat(listStreams.getShowExtended(), is(false));
=======
    Assert.assertTrue(listStreams.toString().equalsIgnoreCase("ListStreams{}"));
    assertThat(listStreams.getShowExtended(), is(false));
>>>>>>> 365b32bc
  }

  @Test
  public void testShowTables() {
    final String simpleQuery = "SHOW TABLES;";
    final Statement statement = KsqlParserTestUtil.buildSingleAst(simpleQuery, metaStore).getStatement();
    Assert.assertTrue(statement instanceof ListTables);
    final ListTables listTables = (ListTables) statement;
<<<<<<< HEAD
    assertThat(listTables.toString(), is("ListTables{showExtended=false}"));
    Assert.assertThat(listTables.getShowExtended(), is(false));
=======
    Assert.assertTrue(listTables.toString().equalsIgnoreCase("ListTables{}"));
    assertThat(listTables.getShowExtended(), is(false));
>>>>>>> 365b32bc
  }

  @Test
  public void shouldReturnListQueriesForShowQueries() {
    final String statementString = "SHOW QUERIES;";
    final Statement statement = KsqlParserTestUtil.buildSingleAst(statementString, metaStore)
        .getStatement();
    assertThat(statement, instanceOf(ListQueries.class));
    final ListQueries listQueries = (ListQueries)statement;
    assertThat(listQueries.getShowExtended(), is(false));
  }

  @Test
  public void testShowProperties() {
    final String simpleQuery = "SHOW PROPERTIES;";
    final Statement statement = KsqlParserTestUtil.buildSingleAst(simpleQuery, metaStore).getStatement();
    Assert.assertTrue(statement instanceof ListProperties);
    final ListProperties listProperties = (ListProperties) statement;
    Assert.assertTrue(listProperties.toString().equalsIgnoreCase("ListProperties{}"));
  }

  @Test
  public void testSetProperties() {
    final String simpleQuery = "set 'auto.offset.reset'='earliest';";
    final Statement statement = KsqlParserTestUtil.buildSingleAst(simpleQuery, metaStore).getStatement();
    Assert.assertTrue(statement instanceof SetProperty);
    final SetProperty setProperty = (SetProperty) statement;
    assertThat(setProperty.toString(), is("SetProperty{propertyName='auto.offset.reset', propertyValue='earliest'}"));
    Assert.assertTrue(setProperty.getPropertyName().equalsIgnoreCase("auto.offset.reset"));
    Assert.assertTrue(setProperty.getPropertyValue().equalsIgnoreCase("earliest"));
  }

  @Test
  public void testSelectSinkProperties() {
    final String simpleQuery = "create stream s1 with (timestamp='orderid', partitions = 3) as select "
                         + "col1, col2"
                         + " from orders where col2 is null and col3 is not null or (col3*col2 = "
                         + "12);";
    final Statement statement = KsqlParserTestUtil.buildSingleAst(simpleQuery, metaStore).getStatement();

    Assert.assertTrue("testSelectTumblingWindow failed.", statement instanceof CreateStreamAsSelect);
    final Query query = ((CreateStreamAsSelect) statement).getQuery();
    Assert.assertTrue(query.getWhere().toString().equalsIgnoreCase("Optional[(((ORDERS.COL2 IS NULL) AND (ORDERS.COL3 IS NOT NULL)) OR ((ORDERS.COL3 * ORDERS.COL2) = 12))]"));
  }

  @Test
  public void shouldParseDropStream() {
    final String simpleQuery = "DROP STREAM STREAM1;";
    final Statement statement = KsqlParserTestUtil.buildSingleAst(simpleQuery, metaStore).getStatement();
    assertThat(statement, instanceOf(DropStream.class));
    final DropStream dropStream = (DropStream)  statement;
    assertThat(dropStream.getName().toString().toUpperCase(), equalTo("STREAM1"));
    assertThat(dropStream.getIfExists(), is(false));
  }

  @Test
  public void shouldParseDropTable() {
    final String simpleQuery = "DROP TABLE TABLE1;";
    final Statement statement = KsqlParserTestUtil.buildSingleAst(simpleQuery, metaStore).getStatement();
    assertThat(statement, instanceOf(DropTable.class));
    final DropTable dropTable = (DropTable)  statement;
    assertThat(dropTable.getName().toString().toUpperCase(), equalTo("TABLE1"));
    assertThat(dropTable.getIfExists(), is(false));
  }

  @Test
  public void shouldParseDropStreamIfExists() {
    final String simpleQuery = "DROP STREAM IF EXISTS STREAM1;";
    final Statement statement = KsqlParserTestUtil.buildSingleAst(simpleQuery, metaStore).getStatement();
    assertThat(statement, instanceOf(DropStream.class));
    final DropStream dropStream = (DropStream)  statement;
    assertThat(dropStream.getName().toString().toUpperCase(), equalTo("STREAM1"));
    assertThat(dropStream.getIfExists(), is(true));
  }

  @Test
  public void shouldParseDropTableIfExists() {
    final String simpleQuery = "DROP TABLE IF EXISTS TABLE1;";
    final Statement statement = KsqlParserTestUtil.buildSingleAst(simpleQuery, metaStore).getStatement();
    assertThat(statement, instanceOf(DropTable.class));
    final DropTable dropTable = (DropTable)  statement;
    assertThat(dropTable.getName().toString().toUpperCase(), equalTo("TABLE1"));
    assertThat(dropTable.getIfExists(), is(true));
  }

  @Test
  public void testInsertInto() {
    final String insertIntoString = "INSERT INTO test0 "
        + "SELECT col0, col2, col3 FROM test1 WHERE col0 > 100;";

    final Statement statement = KsqlParserTestUtil.buildSingleAst(insertIntoString, metaStore)
        .getStatement();


    assertThat(statement, instanceOf(InsertInto.class));
    final InsertInto insertInto = (InsertInto) statement;
    assertThat(insertInto.getTarget().toString(), equalTo("TEST0"));
    final Query query = insertInto.getQuery();
    assertThat( query.getSelect().getSelectItems().size(), equalTo(3));
    assertThat(query.getFrom(), not(nullValue()));
    assertThat(query.getWhere().isPresent(), equalTo(true));
    assertThat(query.getWhere().get(),  instanceOf(ComparisonExpression.class));
    final ComparisonExpression comparisonExpression = (ComparisonExpression)query.getWhere().get();
    assertThat(comparisonExpression.getType().getValue(), equalTo(">"));

  }

  @Test
  public void shouldSetShowDescriptionsForShowStreamsDescriptions() {
    final String statementString = "SHOW STREAMS EXTENDED;";
    final Statement statement = KsqlParserTestUtil.buildSingleAst(statementString, metaStore)
        .getStatement();
    assertThat(statement, instanceOf(ListStreams.class));
    final ListStreams listStreams = (ListStreams)statement;
    assertThat(listStreams.getShowExtended(), is(true));
  }

  @Test
  public void shouldSetShowDescriptionsForShowTablesDescriptions() {
    final String statementString = "SHOW TABLES EXTENDED;";
    final Statement statement = KsqlParserTestUtil.buildSingleAst(statementString, metaStore)
        .getStatement();
    assertThat(statement, instanceOf(ListTables.class));
    final ListTables listTables = (ListTables)statement;
    assertThat(listTables.getShowExtended(), is(true));
  }

  @Test
  public void shouldSetShowDescriptionsForShowQueriesDescriptions() {
    final String statementString = "SHOW QUERIES EXTENDED;";
    final Statement statement = KsqlParserTestUtil.buildSingleAst(statementString, metaStore)
        .getStatement();
    assertThat(statement, instanceOf(ListQueries.class));
    final ListQueries listQueries = (ListQueries)statement;
    assertThat(listQueries.getShowExtended(), is(true));
  }
  
  private void assertQuerySucceeds(final String sql) {
    final Statement statement = KsqlParserTestUtil.buildSingleAst(sql, metaStore).getStatement();
    assertThat(statement, instanceOf(Query.class));
  }

  @Test
  public void shouldSetWithinExpressionWithSingleWithin() {
    final String statementString = "CREATE STREAM foobar as SELECT * from TEST1 JOIN ORDERS WITHIN "
                                   + "10 SECONDS ON TEST1.col1 = ORDERS.ORDERID ;";

    final Statement statement = KsqlParserTestUtil.buildSingleAst(statementString, metaStore)
        .getStatement();

    assertThat(statement, instanceOf(CreateStreamAsSelect.class));

    final CreateStreamAsSelect createStreamAsSelect = (CreateStreamAsSelect) statement;

    final Query query = createStreamAsSelect.getQuery();

    assertThat(query.getFrom(), instanceOf(Join.class));

    final Join join = (Join) query.getFrom();

    assertTrue(join.getWithinExpression().isPresent());

    final WithinExpression withinExpression = join.getWithinExpression().get();

    assertEquals(10L, withinExpression.getBefore());
    assertEquals(10L, withinExpression.getAfter());
    assertEquals(TimeUnit.SECONDS, withinExpression.getBeforeTimeUnit());
    assertEquals(Join.Type.INNER, join.getType());
  }


  @Test
  public void shouldSetWithinExpressionWithBeforeAndAfter() {
    final String statementString = "CREATE STREAM foobar as SELECT * from TEST1 JOIN ORDERS "
                                   + "WITHIN (10 seconds, 20 minutes) "
                                   + "ON TEST1.col1 = ORDERS.ORDERID ;";

    final Statement statement = KsqlParserTestUtil.buildSingleAst(statementString, metaStore)
        .getStatement();

    assertThat(statement, instanceOf(CreateStreamAsSelect.class));

    final CreateStreamAsSelect createStreamAsSelect = (CreateStreamAsSelect) statement;

    final Query query = createStreamAsSelect.getQuery();

    assertThat(query.getFrom(), instanceOf(Join.class));

    final Join join = (Join) query.getFrom();

    assertTrue(join.getWithinExpression().isPresent());

    final WithinExpression withinExpression = join.getWithinExpression().get();

    assertEquals(10L, withinExpression.getBefore());
    assertEquals(20L, withinExpression.getAfter());
    assertEquals(TimeUnit.SECONDS, withinExpression.getBeforeTimeUnit());
    assertEquals(TimeUnit.MINUTES, withinExpression.getAfterTimeUnit());
    assertEquals(Join.Type.INNER, join.getType());
  }

  @Test
  public void shouldHaveInnerJoinTypeWithExplicitInnerKeyword() {
    final String statementString = "CREATE STREAM foobar as SELECT * from TEST1 INNER JOIN TEST2 "
                                   + "ON TEST1.col1 = TEST2.col1;";

    final Statement statement = KsqlParserTestUtil.buildSingleAst(statementString, metaStore)
        .getStatement();

    assertThat(statement, instanceOf(CreateStreamAsSelect.class));

    final CreateStreamAsSelect createStreamAsSelect = (CreateStreamAsSelect) statement;

    final Query query = createStreamAsSelect.getQuery();

    assertThat(query.getFrom(), instanceOf(Join.class));

    final Join join = (Join) query.getFrom();

    assertEquals(Join.Type.INNER, join.getType());
  }

  @Test
  public void shouldHaveLeftJoinTypeWhenOuterIsSpecified() {
    final String statementString = "CREATE STREAM foobar as SELECT * from TEST1 LEFT OUTER JOIN "
                                   + "TEST2 ON TEST1.col1 = TEST2.col1;";

    final Statement statement = KsqlParserTestUtil.buildSingleAst(statementString, metaStore)
        .getStatement();

    assertThat(statement, instanceOf(CreateStreamAsSelect.class));

    final CreateStreamAsSelect createStreamAsSelect = (CreateStreamAsSelect) statement;

    final Query query = createStreamAsSelect.getQuery();

    assertThat(query.getFrom(), instanceOf(Join.class));

    final Join join = (Join) query.getFrom();

    assertEquals(Join.Type.LEFT, join.getType());
  }

  @Test
  public void shouldHaveLeftJoinType() {
    final String statementString = "CREATE STREAM foobar as SELECT * from TEST1 LEFT JOIN "
                                   + "TEST2 ON TEST1.col1 = TEST2.col1;";

    final Statement statement = KsqlParserTestUtil.buildSingleAst(statementString, metaStore)
        .getStatement();

    assertThat(statement, instanceOf(CreateStreamAsSelect.class));

    final CreateStreamAsSelect createStreamAsSelect = (CreateStreamAsSelect) statement;

    final Query query = createStreamAsSelect.getQuery();

    assertThat(query.getFrom(), instanceOf(Join.class));

    final Join join = (Join) query.getFrom();

    assertEquals(Join.Type.LEFT, join.getType());
  }

  @Test
  public void shouldHaveOuterJoinType() {
    final String statementString = "CREATE STREAM foobar as SELECT * from TEST1 FULL JOIN "
                                   + "TEST2 ON TEST1.col1 = TEST2.col1;";

    final Statement statement = KsqlParserTestUtil.buildSingleAst(statementString, metaStore)
        .getStatement();

    assertThat(statement, instanceOf(CreateStreamAsSelect.class));

    final CreateStreamAsSelect createStreamAsSelect = (CreateStreamAsSelect) statement;

    final Query query = createStreamAsSelect.getQuery();

    assertThat(query.getFrom(), instanceOf(Join.class));

    final Join join = (Join) query.getFrom();

    assertEquals(Join.Type.OUTER, join.getType());
  }

  @Test
  public void shouldHaveOuterJoinTypeWhenOuterKeywordIsSpecified() {
    final String statementString = "CREATE STREAM foobar as SELECT * from TEST1 FULL OUTER JOIN "
                                   + "TEST2 ON TEST1.col1 = TEST2.col1;";

    final Statement statement = KsqlParserTestUtil.buildSingleAst(statementString, metaStore)
        .getStatement();

    assertThat(statement, instanceOf(CreateStreamAsSelect.class));

    final CreateStreamAsSelect createStreamAsSelect = (CreateStreamAsSelect) statement;

    final Query query = createStreamAsSelect.getQuery();

    assertThat(query.getFrom(), instanceOf(Join.class));

    final Join join = (Join) query.getFrom();

    assertEquals(Join.Type.OUTER, join.getType());
  }

  @Test
  public void shouldAddPrefixEvenIfColumnNameIsTheSameAsStream() {
    final String statementString =
        "CREATE STREAM S AS SELECT address FROM address a;";
    final Statement statement = KsqlParserTestUtil.buildSingleAst(statementString, metaStore)
        .getStatement();
    assertThat(statement, instanceOf(CreateStreamAsSelect.class));
    final Query query = ((CreateStreamAsSelect) statement).getQuery();
    assertThat(query.getSelect().getSelectItems().get(0),
        equalToColumn("A.ADDRESS", "ADDRESS"));
  }

  @Test
  public void shouldNotAddPrefixIfStreamNameIsPrefix() {
    final String statementString =
        "CREATE STREAM S AS SELECT address.orderid FROM address a;";
    KsqlParserTestUtil.buildSingleAst(statementString, metaStore);
    final Statement statement = KsqlParserTestUtil.buildSingleAst(statementString, metaStore)
        .getStatement();
    assertThat(statement, instanceOf(CreateStreamAsSelect.class));
    final Query query = ((CreateStreamAsSelect) statement).getQuery();
    assertThat(query.getSelect().getSelectItems().get(0),
        equalToColumn("ADDRESS.ORDERID", "ORDERID"));
  }

  @Test
  public void shouldPassIfStreamColumnNameWithAliasIsNotAmbiguous() {
    final String statementString =
        "CREATE STREAM S AS SELECT a.address->city FROM address a;";
    final Statement statement = KsqlParserTestUtil.buildSingleAst(statementString, metaStore)
        .getStatement();
    assertThat(statement, instanceOf(CreateStreamAsSelect.class));
    final Query query = ((CreateStreamAsSelect) statement).getQuery();
    assertThat(query.getSelect().getSelectItems().get(0),
        equalToColumn("FETCH_FIELD_FROM_STRUCT(A.ADDRESS, 'CITY')", "ADDRESS__CITY"));
  }

  @Test
  public void shouldPassIfStreamColumnNameIsNotAmbiguous() {
    final String statementString =
        "CREATE STREAM S AS SELECT address.address->city FROM address a;";
    final Statement statement = KsqlParserTestUtil.buildSingleAst(statementString, metaStore)
        .getStatement();
    assertThat(statement, instanceOf(CreateStreamAsSelect.class));
    final Query query = ((CreateStreamAsSelect) statement).getQuery();

    final SelectItem item = query.getSelect().getSelectItems().get(0);
    assertThat(item, equalToColumn(
        "FETCH_FIELD_FROM_STRUCT(ADDRESS.ADDRESS, 'CITY')",
        "ADDRESS__CITY"
    ));
  }

  @Test(expected = KsqlException.class)
  public void shouldFailJoinQueryParseIfStreamColumnNameWithNoAliasIsAmbiguous() {
    final String statementString =
        "CREATE STREAM S AS SELECT itemid FROM address a JOIN itemid on a.itemid = itemid.itemid;";
    KsqlParserTestUtil.buildSingleAst(statementString, metaStore);
  }

  @Test
  public void shouldPassJoinQueryParseIfStreamColumnNameWithAliasIsNotAmbiguous() {
    final String statementString =
        "CREATE STREAM S AS SELECT itemid.itemid FROM address a JOIN itemid on a.itemid = itemid.itemid;";
    final Statement statement = KsqlParserTestUtil.buildSingleAst(statementString, metaStore)
        .getStatement();
    assertThat(statement, instanceOf(CreateStreamAsSelect.class));
    final Query query = ((CreateStreamAsSelect) statement).getQuery();
    assertThat(query.getSelect().getSelectItems().get(0),
        equalToColumn("ITEMID.ITEMID", "ITEMID_ITEMID"));
  }

  @Test
  public void testSelectWithOnlyColumns() {
<<<<<<< HEAD
    expectedException.expect(ParseFailedException.class);
    expectedException.expectMessage("line 1:21: extraneous input ';' expecting {',', 'FROM'}");

    final String simpleQuery = "SELECT ONLY, COLUMNS;";
    KsqlParserTestUtil.buildSingleAst(simpleQuery, metaStore);
=======
    final String simpleQuery = "SELECT ONLY, COLUMNS;";

    final ParseFailedException e = assertThrows(
        ParseFailedException.class,
        () -> KsqlParserTestUtil.buildSingleAst(simpleQuery, metaStore)
    );

    assertThat(e.getMessage(), containsString("line 1:21: extraneous input ';' expecting {',', 'FROM', 'INTO'}"));
>>>>>>> 365b32bc
  }

  @Test
  public void testSelectWithMissingComma() {
    final String simpleQuery = "SELECT A B C FROM address;";
    final ParseFailedException e = assertThrows(
        ParseFailedException.class,
        () -> KsqlParserTestUtil.buildSingleAst(simpleQuery, metaStore)
    );

    assertThat(e.getMessage(), containsString("line 1:12: extraneous input 'C' expecting"));
  }

  @Test
  public void testSelectWithMultipleFroms() {
    final String simpleQuery = "SELECT * FROM address, itemid;";
<<<<<<< HEAD
    KsqlParserTestUtil.buildSingleAst(simpleQuery, metaStore);
=======
    final ParseFailedException e = assertThrows(
        ParseFailedException.class,
        () -> KsqlParserTestUtil.buildSingleAst(simpleQuery, metaStore)
    );

    assertThat(e.getMessage(), containsString("line 1:22: mismatched input ',' expecting"));
>>>>>>> 365b32bc
  }

  @Test
  public void shouldParseSimpleComment() {
    final String statementString = "--this is a comment.\n"
        + "SHOW STREAMS;";

    final List<PreparedStatement<?>> statements =  KsqlParserTestUtil.buildAst(statementString, metaStore);

    assertThat(statements, hasSize(1));
    assertThat(statements.get(0).getStatement(), is(instanceOf(ListStreams.class)));
  }

  @Test
  public void shouldParseBracketedComment() {
    final String statementString = "/* this is a bracketed comment. */\n"
        + "SHOW STREAMS;"
        + "/*another comment!*/";

    final List<PreparedStatement<?>> statements = KsqlParserTestUtil.buildAst(statementString, metaStore);

    assertThat(statements, hasSize(1));
    assertThat(statements.get(0).getStatement(), is(instanceOf(ListStreams.class)));
  }

  @Test
  public void shouldParseMultiLineWithInlineComments() {
    final String statementString =
        "SHOW -- inline comment\n"
        + "STREAMS;";

    final List<PreparedStatement<?>> statements =  KsqlParserTestUtil.buildAst(statementString, metaStore);

    assertThat(statements, hasSize(1));
    assertThat(statements.get(0).getStatement(), is(instanceOf(ListStreams.class)));
  }

  @Test
  public void shouldParseMultiLineWithInlineBracketedComments() {
    final String statementString =
        "SHOW /* inline\n"
            + "comment */\n"
            + "STREAMS;";

    final List<PreparedStatement<?>> statements =  KsqlParserTestUtil.buildAst(statementString, metaStore);

    assertThat(statements, hasSize(1));
    assertThat(statements.get(0).getStatement(), is(instanceOf(ListStreams.class)));
  }

  @Test
  public void shouldBuildSearchedCaseStatement() {
    // Given:
    final String statementString =
        "CREATE STREAM S AS SELECT CASE WHEN orderunits < 10 THEN 'small' WHEN orderunits < 100 THEN 'medium' ELSE 'large' END FROM orders;";

    // When:
    final Statement statement = KsqlParserTestUtil.buildSingleAst(statementString, metaStore)
        .getStatement();

    // Then:
    final SearchedCaseExpression searchedCaseExpression = getSearchedCaseExpressionFromCsas(statement);
    assertThat(searchedCaseExpression.getWhenClauses().size(), equalTo(2));
    assertThat(searchedCaseExpression.getWhenClauses().get(0).getOperand().toString(), equalTo("(ORDERS.ORDERUNITS < 10)"));
    assertThat(searchedCaseExpression.getWhenClauses().get(0).getResult().toString(), equalTo("'small'"));
    assertThat(searchedCaseExpression.getWhenClauses().get(1).getOperand().toString(), equalTo("(ORDERS.ORDERUNITS < 100)"));
    assertThat(searchedCaseExpression.getWhenClauses().get(1).getResult().toString(), equalTo("'medium'"));
    assertTrue(searchedCaseExpression.getDefaultValue().isPresent());
    assertThat(searchedCaseExpression.getDefaultValue().get().toString(), equalTo("'large'"));
  }

  @Test
  public void shouldBuildSearchedCaseWithoutDefaultStatement() {
    // Given:
    final String statementString =
        "CREATE STREAM S AS SELECT CASE WHEN orderunits < 10 THEN 'small' WHEN orderunits < 100 THEN 'medium' END FROM orders;";

    // When:
    final Statement statement = KsqlParserTestUtil.buildSingleAst(statementString, metaStore)
        .getStatement();

    // Then:
    final SearchedCaseExpression searchedCaseExpression = getSearchedCaseExpressionFromCsas(statement);
    assertThat(searchedCaseExpression.getDefaultValue().isPresent(), equalTo(false));
  }

  // https://github.com/confluentinc/ksql/issues/2287
  @Test
  public void shouldThrowHelpfulErrorMessageIfKeyFieldNotQuoted() {
    // Then:
    expectedException.expect(ParseFailedException.class);
    expectedException.expectMessage("mismatched input 'ID'");

    // When:
    KsqlParserTestUtil.buildSingleAst("CREATE STREAM S (ID INT) WITH (KEY=ID);", metaStore);
  }

  private static SearchedCaseExpression getSearchedCaseExpressionFromCsas(final Statement statement) {
    final Query query = ((CreateStreamAsSelect) statement).getQuery();
    final Expression caseExpression = ((SingleColumn) query.getSelect().getSelectItems().get(0)).getExpression();
    return (SearchedCaseExpression) caseExpression;
  }

  private static Matcher<SelectItem> equalToColumn(
      final String expression,
      final String alias) {
    return new TypeSafeMatcher<SelectItem>() {
      @Override
      protected boolean matchesSafely(SelectItem item) {
        if (!(item instanceof SingleColumn)) {
          return false;
        }

        SingleColumn column = (SingleColumn) item;
        return Objects.equals(column.getExpression().toString(), expression)
            && Objects.equals(column.getAlias().orElse(null), alias)
            && Objects.equals(column.getAllColumns().isPresent(), false);
      }

      @Override
      public void describeTo(Description description) {
        description.appendText(
            String.format("Expression: %s, Alias: %s",
                expression,
                alias));
      }
    };
  }

}<|MERGE_RESOLUTION|>--- conflicted
+++ resolved
@@ -712,13 +712,8 @@
     final Statement statement = KsqlParserTestUtil.buildSingleAst(simpleQuery, metaStore).getStatement();
     Assert.assertTrue(statement instanceof ListStreams);
     final ListStreams listStreams = (ListStreams) statement;
-<<<<<<< HEAD
     assertThat(listStreams.toString(), is("ListStreams{showExtended=false}"));
-    Assert.assertThat(listStreams.getShowExtended(), is(false));
-=======
-    Assert.assertTrue(listStreams.toString().equalsIgnoreCase("ListStreams{}"));
     assertThat(listStreams.getShowExtended(), is(false));
->>>>>>> 365b32bc
   }
 
   @Test
@@ -727,13 +722,8 @@
     final Statement statement = KsqlParserTestUtil.buildSingleAst(simpleQuery, metaStore).getStatement();
     Assert.assertTrue(statement instanceof ListTables);
     final ListTables listTables = (ListTables) statement;
-<<<<<<< HEAD
     assertThat(listTables.toString(), is("ListTables{showExtended=false}"));
-    Assert.assertThat(listTables.getShowExtended(), is(false));
-=======
-    Assert.assertTrue(listTables.toString().equalsIgnoreCase("ListTables{}"));
     assertThat(listTables.getShowExtended(), is(false));
->>>>>>> 365b32bc
   }
 
   @Test
@@ -1114,13 +1104,6 @@
 
   @Test
   public void testSelectWithOnlyColumns() {
-<<<<<<< HEAD
-    expectedException.expect(ParseFailedException.class);
-    expectedException.expectMessage("line 1:21: extraneous input ';' expecting {',', 'FROM'}");
-
-    final String simpleQuery = "SELECT ONLY, COLUMNS;";
-    KsqlParserTestUtil.buildSingleAst(simpleQuery, metaStore);
-=======
     final String simpleQuery = "SELECT ONLY, COLUMNS;";
 
     final ParseFailedException e = assertThrows(
@@ -1128,8 +1111,7 @@
         () -> KsqlParserTestUtil.buildSingleAst(simpleQuery, metaStore)
     );
 
-    assertThat(e.getMessage(), containsString("line 1:21: extraneous input ';' expecting {',', 'FROM', 'INTO'}"));
->>>>>>> 365b32bc
+    assertThat(e.getMessage(), containsString("line 1:21: extraneous input ';' expecting {',', 'FROM'}"));
   }
 
   @Test
@@ -1146,16 +1128,12 @@
   @Test
   public void testSelectWithMultipleFroms() {
     final String simpleQuery = "SELECT * FROM address, itemid;";
-<<<<<<< HEAD
-    KsqlParserTestUtil.buildSingleAst(simpleQuery, metaStore);
-=======
     final ParseFailedException e = assertThrows(
         ParseFailedException.class,
         () -> KsqlParserTestUtil.buildSingleAst(simpleQuery, metaStore)
     );
 
     assertThat(e.getMessage(), containsString("line 1:22: mismatched input ',' expecting"));
->>>>>>> 365b32bc
   }
 
   @Test
@@ -1245,12 +1223,15 @@
   // https://github.com/confluentinc/ksql/issues/2287
   @Test
   public void shouldThrowHelpfulErrorMessageIfKeyFieldNotQuoted() {
+    // When:
+    final ParseFailedException e = assertThrows(
+        (ParseFailedException.class),
+        () -> KsqlParserTestUtil
+            .buildSingleAst("CREATE STREAM S (ID INT) WITH (KEY=ID);", metaStore)
+    );
+
     // Then:
-    expectedException.expect(ParseFailedException.class);
-    expectedException.expectMessage("mismatched input 'ID'");
-
-    // When:
-    KsqlParserTestUtil.buildSingleAst("CREATE STREAM S (ID INT) WITH (KEY=ID);", metaStore);
+    assertThat(e.getMessage(), containsString("mismatched input 'ID'"));
   }
 
   private static SearchedCaseExpression getSearchedCaseExpressionFromCsas(final Statement statement) {
