--- conflicted
+++ resolved
@@ -45,35 +45,24 @@
 import jline.console.completer.AnsiStringsCompleter;
 import org.apache.kafka.connect.data.Field;
 import org.apache.kafka.connect.data.Schema;
-<<<<<<< HEAD
 import org.apache.kafka.streams.StreamsConfig;
-=======
 import org.apache.kafka.streams.KeyValue;
->>>>>>> accf538f
 
 import java.io.IOException;
 import java.util.HashSet;
 import java.util.LinkedList;
 import java.util.List;
 import java.util.Map;
-<<<<<<< HEAD
 import java.util.Set;
-=======
 import java.util.concurrent.SynchronousQueue;
->>>>>>> accf538f
 
 
 public class KQL {
 
   KQLEngine kqlEngine;
-<<<<<<< HEAD
-//  KQLConfig config;
-  String currentQueryId = null;
-=======
   KQLConfig config;
   String currentQueryId;
   Thread currentQueryThread;
->>>>>>> accf538f
 
   boolean isCLI = true;
 
@@ -186,7 +175,7 @@
         exportCatalog(exportCatalog.getCatalogFilePath());
         return;
       } else if (statement instanceof SetProperty) {
-        setProperty((SetProperty)statement);
+        setProperty((SetProperty) statement);
         return;
       } else if (statement instanceof ListProperties) {
         listProperties();
@@ -519,8 +508,7 @@
     StreamsConfig streamsConfig = new StreamsConfig(kqlConfig.getResetStreamsProperties("Test"));
     Map<String, ?> consumerProps = streamsConfig.getRestoreConsumerConfigs(kqlConfig.values().get("client.id").toString());
     Map<String, ?> producerProps = streamsConfig.getProducerConfigs(kqlConfig.values().get("client.id").toString());
-    Set<String> validConfigProprtyNames = new HashSet<>(streamsConfig.getProducerConfigs("Test")
-                                                            .keySet());
+    Set<String> validConfigProprtyNames = new HashSet<>(streamsConfig.values().keySet());
     validConfigProprtyNames.addAll(consumerProps.keySet());
     validConfigProprtyNames.addAll(producerProps.keySet());
     String propertyName = setProperty.getPropertyName();
@@ -602,10 +590,9 @@
     return String.format("%1$-" + n + "s", s);
   }
 
-<<<<<<< HEAD
   private KQL(MetaStore metaStore, Map<String, Object> kqlProperties) throws IOException {
     kqlEngine = new KQLEngine(metaStore, kqlProperties);
-=======
+  }
 
   private class QueuedQueryPrinter implements Runnable {
     private final SynchronousQueue<KeyValue<String, GenericRow>> rowQueue;
@@ -631,13 +618,6 @@
   }
 
 
-  private KQL(MetaStore metaStore, KQLConfig config) throws IOException {
-    this.config = config;
-    kqlEngine = new KQLEngine(metaStore, config);
->>>>>>> accf538f
-  }
-
-
   public static void main(String[] args)
       throws Exception {
 
