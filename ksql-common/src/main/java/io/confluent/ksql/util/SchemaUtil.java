--- conflicted
+++ resolved
@@ -441,21 +441,16 @@
     return schema;
   }
 
-<<<<<<< HEAD
-
   private static SchemaBuilder handleParametrizedType(final Type type) {
-=======
-  private static Schema handleParametrizedType(final Type type) {
->>>>>>> 458c74b0
     if (type instanceof ParameterizedType) {
       final ParameterizedType parameterizedType = (ParameterizedType) type;
       if (parameterizedType.getRawType() == Map.class) {
         return SchemaBuilder.map(getSchemaFromType(
             parameterizedType.getActualTypeArguments()[0]),
-            getSchemaFromType(parameterizedType.getActualTypeArguments()[1])).build();
+            getSchemaFromType(parameterizedType.getActualTypeArguments()[1]));
       } else if (parameterizedType.getRawType() == List.class) {
         return SchemaBuilder.array(getSchemaFromType(
-            parameterizedType.getActualTypeArguments()[0])).build();
+            parameterizedType.getActualTypeArguments()[0]));
       }
     }
     throw new KsqlException("Type is not supported: " + type);
