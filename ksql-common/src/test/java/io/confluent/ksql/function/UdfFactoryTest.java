/*
 * Copyright 2018 Confluent Inc.
 *
 * Licensed under the Confluent Community License (the "License"); you may not use
 * this file except in compliance with the License.  You may obtain a copy of the
 * License at
 *
 * http://www.confluent.io/confluent-community-license
 *
 * Unless required by applicable law or agreed to in writing, software
 * distributed under the License is distributed on an "AS IS" BASIS, WITHOUT
 * WARRANTIES OF ANY KIND, either express or implied.  See the License for the
 * specific language governing permissions and limitations under the License.
 */

package io.confluent.ksql.function;

<<<<<<< HEAD
=======
import static org.hamcrest.CoreMatchers.containsString;
import static org.hamcrest.CoreMatchers.equalTo;
import static org.hamcrest.MatcherAssert.assertThat;
import static org.junit.Assert.assertThrows;

>>>>>>> 365b32bc
import com.google.common.collect.ImmutableList;
import io.confluent.ksql.function.udf.Kudf;
import io.confluent.ksql.function.udf.UdfMetadata;
import java.util.Collections;
import org.apache.kafka.common.KafkaException;
import org.apache.kafka.connect.data.Schema;
import org.junit.Test;

public class UdfFactoryTest {

  private static final String functionName = "TestFunc";
  private final UdfFactory factory = new UdfFactory(TestFunc.class,
      new UdfMetadata(functionName, "", "", "", "internal", false));
  
  @Test
  public void shouldThrowIfNoVariantFoundThatAcceptsSuppliedParamTypes() {
    // When:
    final KafkaException e = assertThrows(
        KafkaException.class,
        () -> factory.getFunction(ImmutableList.of(Schema.STRING_SCHEMA, Schema.INT64_SCHEMA))
    );

    // Then:
    assertThat(e.getMessage(), containsString(
        "Function 'TestFunc' does not accept parameters of types:[VARCHAR(STRING), BIGINT]"));
  }

  @Test
<<<<<<< HEAD
  public void shouldThrowExceptionIfAddingFunctionWithDifferentPath() {
    expectedException.expect(KafkaException.class);
    expectedException.expectMessage("as a function with the same name has been loaded from a different jar");
    factory.addFunction(KsqlFunction.create(
        Schema.OPTIONAL_STRING_SCHEMA,
        Collections.<Schema>emptyList(),
        "TestFunc",
        TestFunc.class,
        ksqlConfig -> null,
        "",
        "not the same path",
        false
    ));
=======
  public void shouldFindFirstMatchingFunctionWhenNullTypeInArgs() {
    final KsqlFunction expected = KsqlFunction.createLegacyBuiltIn(Schema.STRING_SCHEMA,
        Collections.singletonList(Schema.OPTIONAL_STRING_SCHEMA),
        functionName,
        TestFunc.class
    );
    factory.addFunction(expected);
    factory.addFunction(KsqlFunction.createLegacyBuiltIn(Schema.STRING_SCHEMA,
        Collections.singletonList(Schema.OPTIONAL_INT64_SCHEMA),
        functionName,
        TestFunc.class
    ));

    final KsqlFunction function = factory.getFunction(Collections.singletonList(null));
    assertThat(function, equalTo(expected));
  }

  @Test
  public void shouldNotMatchingFunctionWhenNullTypeInArgsIfParamLengthsDiffer() {
    final KsqlFunction function = KsqlFunction.createLegacyBuiltIn(Schema.STRING_SCHEMA,
        Collections.singletonList(Schema.OPTIONAL_STRING_SCHEMA),
        functionName,
        TestFunc.class
    );
    factory.addFunction(function);

    final KsqlException e = assertThrows(
        KsqlException.class,
        () -> factory.getFunction(Arrays.asList(Schema.STRING_SCHEMA, null))
    );

    assertThat(e.getMessage(), containsString("VARCHAR(STRING), null"));
  }

  @Test
  public void shouldThrowExceptionWhenAtLeastOneArgumentOtherThanNullDoesntMatch() {
    final KsqlFunction function = KsqlFunction.createLegacyBuiltIn(Schema.STRING_SCHEMA,
        Arrays.asList(Schema.OPTIONAL_STRING_SCHEMA, Schema.OPTIONAL_STRING_SCHEMA),
        functionName,
        TestFunc.class
    );
    factory.addFunction(function);

    final KsqlException e = assertThrows(
        KsqlException.class,
        () -> factory.getFunction(Arrays.asList(Schema.OPTIONAL_INT64_SCHEMA, null))
    );

    assertThat(e.getMessage(), containsString("BIGINT, null"));
  }

  @Test
  public void shouldThrowWhenNullAndPrimitiveTypeArg() {
    final KsqlFunction function = KsqlFunction.createLegacyBuiltIn(Schema.STRING_SCHEMA,
        Arrays.asList(Schema.OPTIONAL_STRING_SCHEMA, Schema.INT32_SCHEMA),
        functionName,
        TestFunc.class
    );
    factory.addFunction(function);

    final KsqlException e = assertThrows(KsqlException.class,
        () -> factory.getFunction(Arrays.asList(Schema.STRING_SCHEMA, null))
    );

    assertThat(e.getMessage(), containsString("VARCHAR(STRING), null"));
  }

  @Test
  public void shouldMatchNullWithStringSchema() {
    final KsqlFunction function = KsqlFunction.createLegacyBuiltIn(Schema.STRING_SCHEMA,
        Arrays.asList(Schema.INT64_SCHEMA, Schema.OPTIONAL_STRING_SCHEMA),
        functionName,
        TestFunc.class
    );
    factory.addFunction(function);
    factory.getFunction(Arrays.asList(Schema.OPTIONAL_INT64_SCHEMA, null));
  }

  @Test
  public void shouldThrowExceptionIfAddingFunctionWithDifferentPath() {
    final KafkaException e = assertThrows(
        KafkaException.class,
        () -> factory.addFunction(KsqlFunction.create(
            Schema.STRING_SCHEMA,
            Collections.<Schema>emptyList(),
            "TestFunc",
            TestFunc.class,
            ksqlConfig -> null,
            "",
            "not the same path"
        ))
    );

    assertThat(e.getMessage(),
        containsString("as a function with the same name has been loaded from a different jar"));
>>>>>>> 365b32bc
  }

  private abstract class TestFunc implements Kudf {

  }
}<|MERGE_RESOLUTION|>--- conflicted
+++ resolved
@@ -15,14 +15,10 @@
 
 package io.confluent.ksql.function;
 
-<<<<<<< HEAD
-=======
 import static org.hamcrest.CoreMatchers.containsString;
-import static org.hamcrest.CoreMatchers.equalTo;
 import static org.hamcrest.MatcherAssert.assertThat;
 import static org.junit.Assert.assertThrows;
 
->>>>>>> 365b32bc
 import com.google.common.collect.ImmutableList;
 import io.confluent.ksql.function.udf.Kudf;
 import io.confluent.ksql.function.udf.UdfMetadata;
@@ -51,117 +47,22 @@
   }
 
   @Test
-<<<<<<< HEAD
-  public void shouldThrowExceptionIfAddingFunctionWithDifferentPath() {
-    expectedException.expect(KafkaException.class);
-    expectedException.expectMessage("as a function with the same name has been loaded from a different jar");
-    factory.addFunction(KsqlFunction.create(
-        Schema.OPTIONAL_STRING_SCHEMA,
-        Collections.<Schema>emptyList(),
-        "TestFunc",
-        TestFunc.class,
-        ksqlConfig -> null,
-        "",
-        "not the same path",
-        false
-    ));
-=======
-  public void shouldFindFirstMatchingFunctionWhenNullTypeInArgs() {
-    final KsqlFunction expected = KsqlFunction.createLegacyBuiltIn(Schema.STRING_SCHEMA,
-        Collections.singletonList(Schema.OPTIONAL_STRING_SCHEMA),
-        functionName,
-        TestFunc.class
-    );
-    factory.addFunction(expected);
-    factory.addFunction(KsqlFunction.createLegacyBuiltIn(Schema.STRING_SCHEMA,
-        Collections.singletonList(Schema.OPTIONAL_INT64_SCHEMA),
-        functionName,
-        TestFunc.class
-    ));
-
-    final KsqlFunction function = factory.getFunction(Collections.singletonList(null));
-    assertThat(function, equalTo(expected));
-  }
-
-  @Test
-  public void shouldNotMatchingFunctionWhenNullTypeInArgsIfParamLengthsDiffer() {
-    final KsqlFunction function = KsqlFunction.createLegacyBuiltIn(Schema.STRING_SCHEMA,
-        Collections.singletonList(Schema.OPTIONAL_STRING_SCHEMA),
-        functionName,
-        TestFunc.class
-    );
-    factory.addFunction(function);
-
-    final KsqlException e = assertThrows(
-        KsqlException.class,
-        () -> factory.getFunction(Arrays.asList(Schema.STRING_SCHEMA, null))
-    );
-
-    assertThat(e.getMessage(), containsString("VARCHAR(STRING), null"));
-  }
-
-  @Test
-  public void shouldThrowExceptionWhenAtLeastOneArgumentOtherThanNullDoesntMatch() {
-    final KsqlFunction function = KsqlFunction.createLegacyBuiltIn(Schema.STRING_SCHEMA,
-        Arrays.asList(Schema.OPTIONAL_STRING_SCHEMA, Schema.OPTIONAL_STRING_SCHEMA),
-        functionName,
-        TestFunc.class
-    );
-    factory.addFunction(function);
-
-    final KsqlException e = assertThrows(
-        KsqlException.class,
-        () -> factory.getFunction(Arrays.asList(Schema.OPTIONAL_INT64_SCHEMA, null))
-    );
-
-    assertThat(e.getMessage(), containsString("BIGINT, null"));
-  }
-
-  @Test
-  public void shouldThrowWhenNullAndPrimitiveTypeArg() {
-    final KsqlFunction function = KsqlFunction.createLegacyBuiltIn(Schema.STRING_SCHEMA,
-        Arrays.asList(Schema.OPTIONAL_STRING_SCHEMA, Schema.INT32_SCHEMA),
-        functionName,
-        TestFunc.class
-    );
-    factory.addFunction(function);
-
-    final KsqlException e = assertThrows(KsqlException.class,
-        () -> factory.getFunction(Arrays.asList(Schema.STRING_SCHEMA, null))
-    );
-
-    assertThat(e.getMessage(), containsString("VARCHAR(STRING), null"));
-  }
-
-  @Test
-  public void shouldMatchNullWithStringSchema() {
-    final KsqlFunction function = KsqlFunction.createLegacyBuiltIn(Schema.STRING_SCHEMA,
-        Arrays.asList(Schema.INT64_SCHEMA, Schema.OPTIONAL_STRING_SCHEMA),
-        functionName,
-        TestFunc.class
-    );
-    factory.addFunction(function);
-    factory.getFunction(Arrays.asList(Schema.OPTIONAL_INT64_SCHEMA, null));
-  }
-
-  @Test
   public void shouldThrowExceptionIfAddingFunctionWithDifferentPath() {
     final KafkaException e = assertThrows(
         KafkaException.class,
         () -> factory.addFunction(KsqlFunction.create(
-            Schema.STRING_SCHEMA,
+            Schema.OPTIONAL_STRING_SCHEMA,
             Collections.<Schema>emptyList(),
             "TestFunc",
             TestFunc.class,
             ksqlConfig -> null,
             "",
-            "not the same path"
-        ))
-    );
+            "not the same path",
+            false
+        )));
 
     assertThat(e.getMessage(),
         containsString("as a function with the same name has been loaded from a different jar"));
->>>>>>> 365b32bc
   }
 
   private abstract class TestFunc implements Kudf {
