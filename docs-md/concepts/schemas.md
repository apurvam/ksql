--- conflicted
+++ resolved
@@ -1,195 +1,189 @@
----
-layout: page
-title: Schemas in ksqlDB
-tagline: Defining the structure of your data
-description: Learn how schemas work with ksqlDB
-keywords: ksqldb, schema, evolution, avro
----
-
-Data sources like streams and tables have an associated schema. This schema defines the columns
-available in the data, just like a the columns in a traditional SQL database table.
-
-## Key vs Value columns
-
-KsqlDB supports both key and value columns. These map to the data held in the keys and values of the
-underlying {{ site.ak }} topic.
-
-A column is defined by a combination of its [name](#valid-identifiers), its [SQL data type](#sql-data-type),
-and possibly a namespace.
-
-Key columns have a `KEY` namespace suffix. Key columns have the following restrictions:
-  * The can only be a single key column, currently.
-  * The key column must be named `ROWKEY` in the KSQL schema.
-
-Value columns have no namespace suffix. There can be one or more value columns amd the value columns
-can have any name.
-
-For example, the following declares a schema with a single `INT` key column and several value
-columns:
-
-```sql
-ROWKEY INT KEY, ID BIGINT, STRING NAME, ADDRESS ADDRESS_TYPE
-```
-
-## Valid Identifiers
-
-Column and field names must be valid identifiers.
-
-Unquoted identifiers will be treated as upper-case, for example `col0` is equivalent to `COL0`, and
-must contain only alpha-numeric and underscore characters.
-
-Identifiers containing invalid character, or where case needs to be preserved, can be quoted using
-back-tick quotes, for example ``col0``.
-
-## SQL data types
-
-The following SQL types are supported by ksqlDB:
-
- * [Primitive types](#primitive-types)
- * [Decimal type](#decimal-type)
- * [Array type](#array-type)
- * [Map type](#map-type)
- * [Struct type](#struct-type)
- * [Custom types](#custom-types)
-
-### Primitive types
-
-Supported primitive types are:
-
-  * `BOOLEAN`: a binary value
-  * `INT`: 32-bit signed integer
-  * `BIGINT`: 64-bit signed integer
-  * `DOUBLE`: double precision (64-bit) IEEE 754 floating-point number
-  * `STRING`: a unicode character sequence (UTF8)
-
-### Decimal type
-
-The `DECIMAL` type can store numbers with a very large number of digits and perform calculations exactly.
-It is recommended for storing monetary amounts and other quantities where exactness is required.
-However, arithmetic on decimals is slow compared to integer and floating point types.
-
-`DECIMAL` types have a _precision_ and _scale_.
-The scale is the number of digits in the fractional part, to the right of the decimal point.
-The precision is the total number of significant digits in the whole number, that is,
-the number of digits on both sides of the decimal point.
-For example, the number `765.937500` has a precision of 9 and a scale of 6.
-
-To declare a column of type `DECIMAL` use the syntax:
-
-```sql
-DECIMAL(precision, scale)
-```
-
-The precision must be positive, the scale zero or positive.
-
-### Array type
-
-The `ARRAY` type defines a variable-length array of elements. All elements in the array must be of
-the same type.
-
-To declare an `ARRAY` use the syntax:
-
-```
-ARRAY<element-type>
-```
-
-The _element-type_ of an another [SQL data type](#sql-data-types).
-
-For example, the following creates an array of `STRING`s:
-
-```sql
-ARRAY<STRING>
-```
-
-Instances of an array can be created using the syntax:
-
-```
-ARRAY[value [, value]*]
-```
-
-For example, the following creates an array with three `INT` elements:
-
-```sql
-ARRAY[2, 4, 6]
-```
-
-### Map type
-
-The `MAP` type defines a variable-length collection of key-value pairs. All keys in the map must be
-of the same type. All values in the map must be of the same type.
-
-To declare a `MAP` use the syntax:
-
-```
-MAP<key-type, element-type>
-```
-
-The _key-type_ must currently be `STRING` while the _value-type_ can an any other [SQL data type](#sql-data-types).
-
-For example, the following creates a map with `STRING` keys and values:
-
-```sql
-MAP<STRING, STRING>
-```
-
-Instances of a map can be created using the syntax:
-
-```
-MAP(key := value [, key := value]*)
-```
-
-For example, the following creates a map with three key-value pairs:
-
-```sql
-MAP('a' := 1, 'b' := 2, 'c' := 3)
-```
-
-### Struct type
-
-The `STRUCT` type defines a list of named fields, where each field can have any [SQL data type](#sql-data-types).
-
-To declare a `STRUCT` use the syntax:
-
-```
-STRUCT<field-name field-type [, field-name field-type]*>
-```
-
-The _field-name_ can be any [valid identifier](#valid-identifiers). The _field-type_ can be any
-valid [SQL data type](#sql-data-types).
-
-For example, the following creates a struct with an `INT` field called `FOO` and a `BOOLEAN` field
-call `BAR`:
-
-```sql
-STRUCT<FOO INT, BAR BOOLEAN>
-```
-
-Instances of a struct can be created using the syntax:
-
-```
-STRUCT(field-name := field-value [, field-name := field-value]*)
-```
-
-For example, the following creates a struct with fields called `FOO` and `BAR` and sets their values
-to `10` and `true`, respectively:
-
-```sql
-STRUCT('FOO' := 10, 'BAR' := true)
-```
-
-### Custom types
-
-KsqlDB supports custom types using the `CREATE TYPE` statements.
-See the [`CREATE TYPE` docs](../developer-guide/ksqldb-reference/create-type) for more information.
-
-TODO:
-
-- schema evolution with ksqlDB and Avro
-
-<<<<<<< HEAD
-Page last revised on: {{ git_revision_date }}
-
-=======
-
-Page last revised on: {{ git_revision_date }}
->>>>>>> dedb7772
+---
+layout: page
+title: Schemas in ksqlDB
+tagline: Defining the structure of your data
+description: Learn how schemas work with ksqlDB
+keywords: ksqldb, schema, evolution, avro
+---
+
+Data sources like streams and tables have an associated schema. This schema defines the columns
+available in the data, just like a the columns in a traditional SQL database table.
+
+## Key vs Value columns
+
+KsqlDB supports both key and value columns. These map to the data held in the keys and values of the
+underlying {{ site.ak }} topic.
+
+A column is defined by a combination of its [name](#valid-identifiers), its [SQL data type](#sql-data-type),
+and possibly a namespace.
+
+Key columns have a `KEY` namespace suffix. Key columns have the following restrictions:
+  * The can only be a single key column, currently.
+  * The key column must be named `ROWKEY` in the KSQL schema.
+
+Value columns have no namespace suffix. There can be one or more value columns amd the value columns
+can have any name.
+
+For example, the following declares a schema with a single `INT` key column and several value
+columns:
+
+```sql
+ROWKEY INT KEY, ID BIGINT, STRING NAME, ADDRESS ADDRESS_TYPE
+```
+
+## Valid Identifiers
+
+Column and field names must be valid identifiers.
+
+Unquoted identifiers will be treated as upper-case, for example `col0` is equivalent to `COL0`, and
+must contain only alpha-numeric and underscore characters.
+
+Identifiers containing invalid character, or where case needs to be preserved, can be quoted using
+back-tick quotes, for example ``col0``.
+
+## SQL data types
+
+The following SQL types are supported by ksqlDB:
+
+ * [Primitive types](#primitive-types)
+ * [Decimal type](#decimal-type)
+ * [Array type](#array-type)
+ * [Map type](#map-type)
+ * [Struct type](#struct-type)
+ * [Custom types](#custom-types)
+
+### Primitive types
+
+Supported primitive types are:
+
+  * `BOOLEAN`: a binary value
+  * `INT`: 32-bit signed integer
+  * `BIGINT`: 64-bit signed integer
+  * `DOUBLE`: double precision (64-bit) IEEE 754 floating-point number
+  * `STRING`: a unicode character sequence (UTF8)
+
+### Decimal type
+
+The `DECIMAL` type can store numbers with a very large number of digits and perform calculations exactly.
+It is recommended for storing monetary amounts and other quantities where exactness is required.
+However, arithmetic on decimals is slow compared to integer and floating point types.
+
+`DECIMAL` types have a _precision_ and _scale_.
+The scale is the number of digits in the fractional part, to the right of the decimal point.
+The precision is the total number of significant digits in the whole number, that is,
+the number of digits on both sides of the decimal point.
+For example, the number `765.937500` has a precision of 9 and a scale of 6.
+
+To declare a column of type `DECIMAL` use the syntax:
+
+```sql
+DECIMAL(precision, scale)
+```
+
+The precision must be positive, the scale zero or positive.
+
+### Array type
+
+The `ARRAY` type defines a variable-length array of elements. All elements in the array must be of
+the same type.
+
+To declare an `ARRAY` use the syntax:
+
+```
+ARRAY<element-type>
+```
+
+The _element-type_ of an another [SQL data type](#sql-data-types).
+
+For example, the following creates an array of `STRING`s:
+
+```sql
+ARRAY<STRING>
+```
+
+Instances of an array can be created using the syntax:
+
+```
+ARRAY[value [, value]*]
+```
+
+For example, the following creates an array with three `INT` elements:
+
+```sql
+ARRAY[2, 4, 6]
+```
+
+### Map type
+
+The `MAP` type defines a variable-length collection of key-value pairs. All keys in the map must be
+of the same type. All values in the map must be of the same type.
+
+To declare a `MAP` use the syntax:
+
+```
+MAP<key-type, element-type>
+```
+
+The _key-type_ must currently be `STRING` while the _value-type_ can an any other [SQL data type](#sql-data-types).
+
+For example, the following creates a map with `STRING` keys and values:
+
+```sql
+MAP<STRING, STRING>
+```
+
+Instances of a map can be created using the syntax:
+
+```
+MAP(key := value [, key := value]*)
+```
+
+For example, the following creates a map with three key-value pairs:
+
+```sql
+MAP('a' := 1, 'b' := 2, 'c' := 3)
+```
+
+### Struct type
+
+The `STRUCT` type defines a list of named fields, where each field can have any [SQL data type](#sql-data-types).
+
+To declare a `STRUCT` use the syntax:
+
+```
+STRUCT<field-name field-type [, field-name field-type]*>
+```
+
+The _field-name_ can be any [valid identifier](#valid-identifiers). The _field-type_ can be any
+valid [SQL data type](#sql-data-types).
+
+For example, the following creates a struct with an `INT` field called `FOO` and a `BOOLEAN` field
+call `BAR`:
+
+```sql
+STRUCT<FOO INT, BAR BOOLEAN>
+```
+
+Instances of a struct can be created using the syntax:
+
+```
+STRUCT(field-name := field-value [, field-name := field-value]*)
+```
+
+For example, the following creates a struct with fields called `FOO` and `BAR` and sets their values
+to `10` and `true`, respectively:
+
+```sql
+STRUCT('FOO' := 10, 'BAR' := true)
+```
+
+### Custom types
+
+KsqlDB supports custom types using the `CREATE TYPE` statements.
+See the [`CREATE TYPE` docs](../developer-guide/ksqldb-reference/create-type) for more information.
+
+TODO:
+
+- schema evolution with ksqlDB and Avro
+
+Page last revised on: {{ git_revision_date }}