/**
 * Copyright 2017 Confluent Inc.
 *
 * Licensed under the Apache License, Version 2.0 (the "License");
 * you may not use this file except in compliance with the License.
 * You may obtain a copy of the License at
 *
 * http://www.apache.org/licenses/LICENSE-2.0
 *
 * Unless required by applicable law or agreed to in writing, software
 * distributed under the License is distributed on an "AS IS" BASIS,
 * WITHOUT WARRANTIES OR CONDITIONS OF ANY KIND, either express or implied.
 * See the License for the specific language governing permissions and
 * limitations under the License.
 **/

package io.confluent.ksql.planner;

import io.confluent.ksql.analyzer.AggregateAnalysis;
import io.confluent.ksql.analyzer.AggregateAnalyzer;
import io.confluent.ksql.analyzer.Analysis;
import io.confluent.ksql.analyzer.AnalysisContext;
import io.confluent.ksql.analyzer.Analyzer;
<<<<<<< HEAD
import io.confluent.ksql.function.FunctionRegistry;
=======
import io.confluent.ksql.metastore.KsqlTable;
>>>>>>> 858a71b9
import io.confluent.ksql.metastore.MetaStore;
import io.confluent.ksql.metastore.StructuredDataSource;
import io.confluent.ksql.parser.KsqlParser;
import io.confluent.ksql.parser.tree.Expression;
import io.confluent.ksql.parser.tree.Statement;
import io.confluent.ksql.planner.plan.AggregateNode;
import io.confluent.ksql.planner.plan.FilterNode;
import io.confluent.ksql.planner.plan.JoinNode;
import io.confluent.ksql.planner.plan.PlanNode;
import io.confluent.ksql.planner.plan.ProjectNode;
import io.confluent.ksql.planner.plan.StructuredDataSourceNode;
import io.confluent.ksql.serde.DataSource;
import io.confluent.ksql.util.MetaStoreFixture;
import org.apache.kafka.connect.data.Schema;
import org.easymock.EasyMock;
import org.junit.Assert;
import org.junit.Before;
import org.junit.Test;

import java.util.Collections;
import java.util.List;

import static org.hamcrest.CoreMatchers.equalTo;
import static org.hamcrest.MatcherAssert.assertThat;

public class LogicalPlannerTest {

  private static final KsqlParser KSQL_PARSER = new KsqlParser();

  private MetaStore metaStore;
  private FunctionRegistry functionRegistry;

  @Before
  public void init() {
    metaStore = MetaStoreFixture.getNewMetaStore();
    functionRegistry = new FunctionRegistry();
  }

  private PlanNode buildLogicalPlan(String queryStr) {
    List<Statement> statements = KSQL_PARSER.buildAst(queryStr, metaStore);
    // Analyze the query to resolve the references and extract oeprations
    Analysis analysis = new Analysis();
    Analyzer analyzer = new Analyzer(analysis, metaStore);
    analyzer.process(statements.get(0), new AnalysisContext(null));
    AggregateAnalysis aggregateAnalysis = new AggregateAnalysis();
    AggregateAnalyzer aggregateAnalyzer = new AggregateAnalyzer(aggregateAnalysis, analysis,
                                                                functionRegistry);
    for (Expression expression: analysis.getSelectExpressions()) {
      aggregateAnalyzer.process(expression, new AnalysisContext(null));
    }
    // Build a logical plan
<<<<<<< HEAD
    PlanNode logicalPlan = new LogicalPlanner(analysis, aggregateAnalysis, functionRegistry).buildPlan();
    return logicalPlan;
=======
    return new LogicalPlanner(analysis, aggregateAnalysis).buildPlan();
  }

  @Test
  public void shouldCreatePlanWithTableAsSource() {
    PlanNode planNode = buildLogicalPlan("select col0 from TEST2 limit 5;");
    assertThat(planNode.getSources().size(), equalTo(1));
    StructuredDataSource structuredDataSource = ((StructuredDataSourceNode) planNode
        .getSources()
        .get(0)
        .getSources()
        .get(0))
        .getStructuredDataSource();
    assertThat(structuredDataSource
            .getDataSourceType(),
        equalTo(DataSource.DataSourceType.KTABLE));
    assertThat(structuredDataSource.getName(), equalTo("TEST2"));
>>>>>>> 858a71b9
  }

  @Test
  public void testSimpleQueryLogicalPlan() throws Exception {
    String simpleQuery = "SELECT col0, col2, col3 FROM test1 WHERE col0 > 100;";
    PlanNode logicalPlan = buildLogicalPlan(simpleQuery);

//    Assert.assertTrue(logicalPlan instanceof OutputKafkaTopicNode);
    Assert.assertTrue(logicalPlan.getSources().get(0) instanceof ProjectNode);
    Assert.assertTrue(logicalPlan.getSources().get(0).getSources().get(0) instanceof FilterNode);
    Assert.assertTrue(logicalPlan.getSources().get(0).getSources().get(0).getSources()
                          .get(0) instanceof StructuredDataSourceNode);

    Assert.assertTrue(logicalPlan.getSchema().fields().size() == 3);
    Assert.assertNotNull(
        ((FilterNode) logicalPlan.getSources().get(0).getSources().get(0)).getPredicate());
  }

  @Test
  public void testSimpleLeftJoinLogicalPlan() throws Exception {
    String simpleQuery = "SELECT t1.col1, t2.col1, t1.col4, t2.col2 FROM test1 t1 LEFT JOIN test2 t2 ON t1.col1 = t2.col1;";
    PlanNode logicalPlan = buildLogicalPlan(simpleQuery);

//    Assert.assertTrue(logicalPlan instanceof OutputKafkaTopicNode);
    Assert.assertTrue(logicalPlan.getSources().get(0) instanceof ProjectNode);
    Assert.assertTrue(logicalPlan.getSources().get(0).getSources().get(0) instanceof JoinNode);
    Assert.assertTrue(logicalPlan.getSources().get(0).getSources().get(0).getSources()
                          .get(0) instanceof StructuredDataSourceNode);
    Assert.assertTrue(logicalPlan.getSources().get(0).getSources().get(0).getSources()
                          .get(1) instanceof StructuredDataSourceNode);

    Assert.assertTrue(logicalPlan.getSchema().fields().size() == 4);

  }

  @Test
  public void testSimpleLeftJoinFilterLogicalPlan() throws Exception {
    String
        simpleQuery =
        "SELECT t1.col1, t2.col1, col5, t2.col4, t2.col2 FROM test1 t1 LEFT JOIN test2 t2 ON "
        + "t1.col1 = t2.col1 WHERE t1.col1 > 10 AND t2.col4 = 10.8;";
    PlanNode logicalPlan = buildLogicalPlan(simpleQuery);

//    Assert.assertTrue(logicalPlan instanceof OutputKafkaTopicNode);
    Assert.assertTrue(logicalPlan.getSources().get(0) instanceof ProjectNode);
    ProjectNode projectNode = (ProjectNode) logicalPlan.getSources().get(0);

    Assert.assertTrue(projectNode.getKeyField().name().equalsIgnoreCase("t1.col1"));
    Assert.assertTrue(projectNode.getSchema().fields().size() == 5);

    Assert.assertTrue(projectNode.getSources().get(0) instanceof FilterNode);
    FilterNode filterNode = (FilterNode) projectNode.getSources().get(0);
    Assert.assertTrue(filterNode.getPredicate().toString()
                          .equalsIgnoreCase("((T1.COL1 > 10) AND (T2.COL4 = 10.8))"));

    Assert.assertTrue(filterNode.getSources().get(0) instanceof JoinNode);
    JoinNode joinNode = (JoinNode) filterNode.getSources().get(0);
    Assert.assertTrue(joinNode.getSources().get(0) instanceof StructuredDataSourceNode);
    Assert.assertTrue(joinNode.getSources().get(1) instanceof StructuredDataSourceNode);

  }

  @Test
  public void testSimpleAggregateLogicalPlan() throws Exception {
    String simpleQuery = "SELECT col0, sum(col3), count(col3) FROM test1 window TUMBLING ( size 2 "
                         + "second) "
                         + "WHERE col0 > 100 GROUP BY col0;";

    PlanNode logicalPlan = buildLogicalPlan(simpleQuery);

    Assert.assertTrue(logicalPlan.getSources().get(0) instanceof AggregateNode);
    AggregateNode aggregateNode = (AggregateNode) logicalPlan.getSources().get(0);
    Assert.assertTrue(aggregateNode.getFunctionList().size() == 2);
    Assert.assertTrue(aggregateNode.getFunctionList().get(0).getName().getSuffix()
                          .equalsIgnoreCase("sum"));
    Assert.assertTrue(aggregateNode.getWindowExpression().getKsqlWindowExpression().toString().equalsIgnoreCase(" TUMBLING ( SIZE 2 SECONDS ) "));
    Assert.assertTrue(aggregateNode.getGroupByExpressions().size() == 1);
    Assert.assertTrue(aggregateNode.getGroupByExpressions().get(0).toString().equalsIgnoreCase("TEST1.COL0"));
    Assert.assertTrue(aggregateNode.getRequiredColumnList().size() == 2);
    Assert.assertTrue(aggregateNode.getSchema().fields().get(1).schema() == Schema.FLOAT64_SCHEMA);
    Assert.assertTrue(aggregateNode.getSchema().fields().get(2).schema() == Schema.INT64_SCHEMA);
    Assert.assertTrue(logicalPlan.getSources().get(0).getSchema().fields().size() == 3);

  }

  @Test
  public void testComplexAggregateLogicalPlan() throws Exception {
    String simpleQuery = "SELECT col0, sum(floor(col3)*100)/count(col3) FROM test1 window "
                         + "HOPPING ( size 2 second, advance by 1 second) "
                         + "WHERE col0 > 100 GROUP BY col0;";

    PlanNode logicalPlan = buildLogicalPlan(simpleQuery);

    Assert.assertTrue(logicalPlan.getSources().get(0) instanceof AggregateNode);
    AggregateNode aggregateNode = (AggregateNode) logicalPlan.getSources().get(0);
    Assert.assertTrue(aggregateNode.getFunctionList().size() == 2);
    Assert.assertTrue(aggregateNode.getFunctionList().get(0).getName().getSuffix()
                          .equalsIgnoreCase("sum"));
    Assert.assertTrue(aggregateNode.getWindowExpression().getKsqlWindowExpression().toString().equalsIgnoreCase(" HOPPING ( SIZE 2 SECONDS , ADVANCE BY 1 SECONDS ) "));
    Assert.assertTrue(aggregateNode.getGroupByExpressions().size() == 1);
    Assert.assertTrue(aggregateNode.getGroupByExpressions().get(0).toString().equalsIgnoreCase("TEST1.COL0"));
    Assert.assertTrue(aggregateNode.getRequiredColumnList().size() == 2);
    Assert.assertTrue(aggregateNode.getSchema().fields().get(1).schema() == Schema.FLOAT64_SCHEMA);
    Assert.assertTrue(logicalPlan.getSources().get(0).getSchema().fields().size() == 2);

  }
}<|MERGE_RESOLUTION|>--- conflicted
+++ resolved
@@ -21,11 +21,7 @@
 import io.confluent.ksql.analyzer.Analysis;
 import io.confluent.ksql.analyzer.AnalysisContext;
 import io.confluent.ksql.analyzer.Analyzer;
-<<<<<<< HEAD
 import io.confluent.ksql.function.FunctionRegistry;
-=======
-import io.confluent.ksql.metastore.KsqlTable;
->>>>>>> 858a71b9
 import io.confluent.ksql.metastore.MetaStore;
 import io.confluent.ksql.metastore.StructuredDataSource;
 import io.confluent.ksql.parser.KsqlParser;
@@ -40,12 +36,10 @@
 import io.confluent.ksql.serde.DataSource;
 import io.confluent.ksql.util.MetaStoreFixture;
 import org.apache.kafka.connect.data.Schema;
-import org.easymock.EasyMock;
 import org.junit.Assert;
 import org.junit.Before;
 import org.junit.Test;
 
-import java.util.Collections;
 import java.util.List;
 
 import static org.hamcrest.CoreMatchers.equalTo;
@@ -77,11 +71,8 @@
       aggregateAnalyzer.process(expression, new AnalysisContext(null));
     }
     // Build a logical plan
-<<<<<<< HEAD
     PlanNode logicalPlan = new LogicalPlanner(analysis, aggregateAnalysis, functionRegistry).buildPlan();
     return logicalPlan;
-=======
-    return new LogicalPlanner(analysis, aggregateAnalysis).buildPlan();
   }
 
   @Test
@@ -98,7 +89,6 @@
             .getDataSourceType(),
         equalTo(DataSource.DataSourceType.KTABLE));
     assertThat(structuredDataSource.getName(), equalTo("TEST2"));
->>>>>>> 858a71b9
   }
 
   @Test
