/*
 * Copyright 2018 Confluent Inc.
 *
 * Licensed under the Confluent Community License (the "License"); you may not use
 * this file except in compliance with the License.  You may obtain a copy of the
 * License at
 *
 * http://www.confluent.io/confluent-community-license
 *
 * Unless required by applicable law or agreed to in writing, software
 * distributed under the License is distributed on an "AS IS" BASIS, WITHOUT
 * WARRANTIES OF ANY KIND, either express or implied.  See the License for the
 * specific language governing permissions and limitations under the License.
 */

package io.confluent.ksql.planner.plan;

import static io.confluent.ksql.planner.plan.PlanTestUtil.MAPVALUES_NODE;
import static io.confluent.ksql.planner.plan.PlanTestUtil.SOURCE_NODE;
import static io.confluent.ksql.planner.plan.PlanTestUtil.TRANSFORM_NODE;
import static io.confluent.ksql.planner.plan.PlanTestUtil.getNodeByName;
import static io.confluent.ksql.planner.plan.PlanTestUtil.verifyProcessorNode;
import static org.hamcrest.CoreMatchers.equalTo;
import static org.hamcrest.MatcherAssert.assertThat;
import static org.hamcrest.Matchers.is;
import static org.hamcrest.core.IsInstanceOf.instanceOf;
import static org.mockito.ArgumentMatchers.any;
import static org.mockito.ArgumentMatchers.eq;
import static org.mockito.Mockito.doThrow;
import static org.mockito.Mockito.mock;
import static org.mockito.Mockito.never;
import static org.mockito.Mockito.reset;
import static org.mockito.Mockito.times;
import static org.mockito.Mockito.verify;
import static org.mockito.Mockito.when;

import com.google.common.collect.ImmutableList;
import com.google.common.collect.ImmutableMap;
import com.google.common.collect.ImmutableSet;
import io.confluent.ksql.ddl.DdlConfig;
import io.confluent.ksql.metastore.SerdeFactory;
import io.confluent.ksql.metastore.model.KsqlStream;
import io.confluent.ksql.metastore.model.KsqlTable;
import io.confluent.ksql.metastore.model.KsqlTopic;
import io.confluent.ksql.physical.KsqlQueryBuilder;
import io.confluent.ksql.query.QueryId;
import io.confluent.ksql.serde.KsqlTopicSerDe;
import io.confluent.ksql.serde.avro.KsqlAvroTopicSerDe;
import io.confluent.ksql.serde.json.KsqlJsonTopicSerDe;
import io.confluent.ksql.services.KafkaTopicClient;
import io.confluent.ksql.services.ServiceContext;
import io.confluent.ksql.services.TestServiceContext;
import io.confluent.ksql.structured.QueryContext;
import io.confluent.ksql.structured.SchemaKStream;
import io.confluent.ksql.structured.SchemaKTable;
import io.confluent.ksql.util.KsqlConfig;
import io.confluent.ksql.util.KsqlConstants;
import io.confluent.ksql.util.KsqlException;
import io.confluent.ksql.util.QueryIdGenerator;
import io.confluent.ksql.util.QueryLoggerUtil;
import io.confluent.ksql.util.timestamp.LongColumnTimestampExtractionPolicy;
import io.confluent.ksql.util.timestamp.MetadataTimestampExtractionPolicy;
import java.util.Arrays;
import java.util.Collections;
import java.util.HashMap;
import java.util.List;
import java.util.Map;
import java.util.Optional;
import java.util.stream.Collectors;
import org.apache.kafka.clients.admin.TopicDescription;
import org.apache.kafka.common.Node;
import org.apache.kafka.common.TopicPartitionInfo;
import org.apache.kafka.common.config.TopicConfig;
import org.apache.kafka.common.serialization.Serdes;
import org.apache.kafka.connect.data.Field;
import org.apache.kafka.connect.data.Schema;
import org.apache.kafka.connect.data.SchemaBuilder;
import org.apache.kafka.streams.StreamsBuilder;
import org.apache.kafka.streams.TopologyDescription;
import org.apache.kafka.streams.kstream.WindowedSerdes;
import org.junit.After;
import org.junit.Before;
import org.junit.Rule;
import org.junit.Test;
import org.junit.rules.ExpectedException;
import org.junit.runner.RunWith;
import org.mockito.ArgumentCaptor;
import org.mockito.Captor;
import org.mockito.Mock;
import org.mockito.Mockito;
import org.mockito.junit.MockitoJUnitRunner;

@RunWith(MockitoJUnitRunner.class)
public class KsqlStructuredDataOutputNodeTest {

  private static final String MAPVALUES_OUTPUT_NODE = "KSTREAM-MAPVALUES-0000000003";
  private static final String OUTPUT_NODE = "KSTREAM-SINK-0000000004";
  private static final String QUERY_ID_STRING = "output-test";
  private static final QueryId QUERY_ID = new QueryId(QUERY_ID_STRING);

  private static final String SOURCE_TOPIC_NAME = "input";
  private static final String SOURCE_KAFKA_TOPIC_NAME = "input_kafka";
  private static final String SINK_TOPIC_NAME = "output";
  private static final String SINK_KAFKA_TOPIC_NAME = "output_kafka";

  @Rule
  public final ExpectedException expectedException = ExpectedException.none();

  private final Schema schema = SchemaBuilder.struct()
      .field("field1", Schema.OPTIONAL_STRING_SCHEMA)
      .field("field2", Schema.OPTIONAL_STRING_SCHEMA)
      .field("field3", Schema.OPTIONAL_STRING_SCHEMA)
      .field("timestamp", Schema.OPTIONAL_INT64_SCHEMA)
      .field("key", Schema.OPTIONAL_STRING_SCHEMA)
      .build();

  private final KsqlStream dataSource = new KsqlStream<>("sqlExpression", "datasource",
      schema,
      Optional.of(schema.field("key")),
      new LongColumnTimestampExtractionPolicy("timestamp"),
      new KsqlTopic(SOURCE_TOPIC_NAME, SOURCE_KAFKA_TOPIC_NAME,
          new KsqlJsonTopicSerDe(), false), Serdes::String);
  private final StructuredDataSourceNode sourceNode = new StructuredDataSourceNode(
      new PlanNodeId("0"),
      dataSource,
      schema);

  private StreamsBuilder builder;
  private KsqlStructuredDataOutputNode outputNode;

  private SchemaKStream stream;
  @Mock
  private KsqlConfig ksqlConfig;
  @Mock
  private QueryIdGenerator queryIdGenerator;
  @Mock
  private KsqlQueryBuilder ksqlStreamBuilder;
  @Captor
  private ArgumentCaptor<QueryContext> queryContextCaptor;

  @Before
  public void before() {
    builder = new StreamsBuilder();
    final Map<String, Object> props = new HashMap<>();
    props.put(KsqlConfig.SINK_NUMBER_OF_PARTITIONS_PROPERTY, 4);
    props.put(KsqlConfig.SINK_NUMBER_OF_REPLICAS_PROPERTY, (short)3);
<<<<<<< HEAD
    createOutputNode(props, true);
=======
    serviceContext = TestServiceContext.create(mockTopicClient);
    createOutputNode(props, true, new KsqlJsonTopicSerDe());
>>>>>>> 870b0619
    when(queryIdGenerator.getNextId()).thenReturn(QUERY_ID_STRING);

    when(ksqlStreamBuilder.getKsqlConfig()).thenReturn(ksqlConfig);
    when(ksqlStreamBuilder.getStreamsBuilder()).thenReturn(builder);
    when(ksqlStreamBuilder.buildNodeContext(any())).thenAnswer(inv ->
        new QueryContext.Stacker(QUERY_ID)
            .push(inv.getArgument(0).toString()));
  }

  private void createOutputNode(
      final Map<String, Object> props,
      final boolean createInto,
      final KsqlTopicSerDe serde) {
    outputNode = new KsqlStructuredDataOutputNode(new PlanNodeId("0"),
        sourceNode,
        schema,
        new LongColumnTimestampExtractionPolicy("timestamp"),
<<<<<<< HEAD
        Optional.of(schema.field("key")),
        new KsqlTopic(SINK_TOPIC_NAME, SINK_KAFKA_TOPIC_NAME, new KsqlJsonTopicSerDe(), true),
        SINK_KAFKA_TOPIC_NAME,
=======
        schema.field("key"),
        new KsqlTopic("output", "output", serde, true),
        "output",
>>>>>>> 870b0619
        props,
        Optional.empty(),
        createInto);
  }

  @Test
  public void shouldBuildSourceNode() {
    // When:
    stream = outputNode.buildStream(ksqlStreamBuilder);

    // Then:
    final TopologyDescription.Source node = (TopologyDescription.Source) getNodeByName(builder.build(), SOURCE_NODE);
    final List<String> successors = node.successors().stream().map(TopologyDescription.Node::name).collect(Collectors.toList());
    assertThat(node.predecessors(), equalTo(Collections.emptySet()));
    assertThat(successors, equalTo(Collections.singletonList(MAPVALUES_NODE)));
    assertThat(node.topicSet(), equalTo(ImmutableSet.of(SOURCE_KAFKA_TOPIC_NAME)));
  }

  @Test
  public void shouldBuildMapNodePriorToOutput() {
    // When:
    stream = outputNode.buildStream(ksqlStreamBuilder);

    // Then:
    verifyProcessorNode((TopologyDescription.Processor) getNodeByName(builder.build(), MAPVALUES_OUTPUT_NODE),
        Collections.singletonList(TRANSFORM_NODE),
        Collections.singletonList(OUTPUT_NODE));
  }

  @Test
  public void shouldBuildOutputNode() {
    // When:
    stream = outputNode.buildStream(ksqlStreamBuilder);

    // Then:
    final TopologyDescription.Sink sink = (TopologyDescription.Sink) getNodeByName(builder.build(), OUTPUT_NODE);
    final List<String> predecessors = sink.predecessors().stream().map(TopologyDescription.Node::name).collect(Collectors.toList());
    assertThat(sink.successors(), equalTo(Collections.emptySet()));
    assertThat(predecessors, equalTo(Collections.singletonList(MAPVALUES_OUTPUT_NODE)));
    assertThat(sink.topic(), equalTo(SINK_KAFKA_TOPIC_NAME));
  }

  @Test
  public void shouldSetOutputNodeOnStream() {
    // When:
    stream = outputNode.buildStream(ksqlStreamBuilder);

    // Then:
    assertThat(stream.outputNode(), instanceOf(KsqlStructuredDataOutputNode.class));
  }

  @Test
  public void shouldHaveCorrectOutputNodeSchema() {
    // When:
    stream = outputNode.buildStream(ksqlStreamBuilder);

    // Then:
    final List<Field> expected = Arrays.asList(
        new Field("ROWTIME", 0, Schema.OPTIONAL_INT64_SCHEMA),
        new Field("ROWKEY", 1, Schema.OPTIONAL_STRING_SCHEMA),
        new Field("field1", 2, Schema.OPTIONAL_STRING_SCHEMA),
        new Field("field2", 3, Schema.OPTIONAL_STRING_SCHEMA),
        new Field("field3", 4, Schema.OPTIONAL_STRING_SCHEMA),
        new Field("timestamp", 5, Schema.OPTIONAL_INT64_SCHEMA),
        new Field("key", 6, Schema.OPTIONAL_STRING_SCHEMA));
    final List<Field> fields = stream.outputNode().getSchema().fields();
    assertThat(fields, equalTo(expected));
  }

  @Test
  public void shouldPartitionByFieldNameInPartitionByProperty() {
    // Given:
    createOutputNode(
        Collections.singletonMap(DdlConfig.PARTITION_BY_PROPERTY, "field2"),
        true,
        new KsqlJsonTopicSerDe());

    // When:
    stream = outputNode.buildStream(ksqlStreamBuilder);

    // Then:
    assertThat(stream.getKeyField(), is(Optional.of(new Field("field2", 1, Schema.OPTIONAL_STRING_SCHEMA))));
    assertThat(stream.getSchema().fields(), equalTo(schema.fields()));
  }

  @Test
  public void shouldComputeQueryIdCorrectlyForStream() {
    // When:
    final QueryId queryId = outputNode.getQueryId(queryIdGenerator);

    // Then:
    verify(queryIdGenerator, times(1)).getNextId();
    assertThat(queryId, equalTo(new QueryId("CSAS_0_" + QUERY_ID_STRING)));
  }

  @Test
  public void shouldComputeQueryIdCorrectlyForTable() {
    // Given:
    final KsqlStructuredDataOutputNode outputNode
        = getKsqlStructuredDataOutputNodeForTable(Serdes::String);

    // When:
    final QueryId queryId = outputNode.getQueryId(queryIdGenerator);

    // Then:
    verify(queryIdGenerator, times(1)).getNextId();
    assertThat(queryId, equalTo(new QueryId("CTAS_0_" + QUERY_ID_STRING)));
  }

  @Test
  public void shouldComputeQueryIdCorrectlyForInsertInto() {
    // Given:
    createOutputNode(Collections.emptyMap(), false, new KsqlJsonTopicSerDe());

    // When:
    final QueryId queryId = outputNode.getQueryId(queryIdGenerator);

    // Then:
    verify(queryIdGenerator, times(1)).getNextId();
    assertThat(queryId, equalTo(new QueryId("InsertQuery_" + QUERY_ID_STRING)));
  }

  private static KsqlTopic mockTopic(final KsqlTopicSerDe topicSerde) {
    final KsqlTopic ksqlTopic = mock(KsqlTopic.class);
    when(ksqlTopic.getKsqlTopicSerDe()).thenReturn(topicSerde);
    return ksqlTopic;
  }

  @Test
<<<<<<< HEAD
=======
  public void shouldBuildOutputNodeForInsertIntoAvroFromNonAvro() {
    // Given:
    //
    // For this case, the properties will be empty (since the analyzer fills the serde
    // properties in based on the source relation.
    createOutputNode(Collections.emptyMap(), false, new KsqlAvroTopicSerDe("name"));

    // When/Then (should not throw):
    buildStream();
  }

  @Test
  @SuppressWarnings("unchecked")
>>>>>>> 870b0619
  public void shouldUseCorrectLoggerNameForSerializer() {
    // Given:
    final KsqlTopicSerDe topicSerde = mock(KsqlTopicSerDe.class);
    outputNode = new KsqlStructuredDataOutputNode(
        new PlanNodeId("0"),
        sourceNode,
        schema,
        new LongColumnTimestampExtractionPolicy("timestamp"),
        Optional.ofNullable(schema.field("key")),
        mockTopic(topicSerde),
        "output",
        Collections.emptyMap(),
        Optional.empty(),
        false);

    // When:
    outputNode.buildStream(ksqlStreamBuilder);

    // Then:
    verify(ksqlStreamBuilder).buildGenericRowSerde(
        eq(topicSerde),
        eq(schema),
        queryContextCaptor.capture()
    );

    assertThat(QueryLoggerUtil.queryLoggerName(queryContextCaptor.getValue()), is("output-test.0"));
  }

  private <K> KsqlStructuredDataOutputNode getKsqlStructuredDataOutputNodeForTable(
      final SerdeFactory<K> keySerdeFatory
  ) {
    final Map<String, Object> props = new HashMap<>();
    props.put(KsqlConfig.SINK_NUMBER_OF_PARTITIONS_PROPERTY, 4);
    props.put(KsqlConfig.SINK_NUMBER_OF_REPLICAS_PROPERTY, (short) 3);

    final StructuredDataSourceNode tableSourceNode = new StructuredDataSourceNode(
        new PlanNodeId("0"),
        new KsqlTable<>(
            "sqlExpression", "datasource",
            schema,
            Optional.ofNullable(schema.field("key")),
            new MetadataTimestampExtractionPolicy(),
            new KsqlTopic(SOURCE_TOPIC_NAME, SOURCE_KAFKA_TOPIC_NAME, new KsqlJsonTopicSerDe(), false),
            keySerdeFatory),
        schema);

    return new KsqlStructuredDataOutputNode(
        new PlanNodeId("0"),
        tableSourceNode,
        schema,
        new MetadataTimestampExtractionPolicy(),
        Optional.ofNullable(schema.field("key")),
        new KsqlTopic(SINK_TOPIC_NAME, SINK_KAFKA_TOPIC_NAME, new KsqlJsonTopicSerDe(), true),
        SINK_KAFKA_TOPIC_NAME,
        props,
        Optional.empty(),
        true);
  }
}<|MERGE_RESOLUTION|>--- conflicted
+++ resolved
@@ -144,12 +144,7 @@
     final Map<String, Object> props = new HashMap<>();
     props.put(KsqlConfig.SINK_NUMBER_OF_PARTITIONS_PROPERTY, 4);
     props.put(KsqlConfig.SINK_NUMBER_OF_REPLICAS_PROPERTY, (short)3);
-<<<<<<< HEAD
-    createOutputNode(props, true);
-=======
-    serviceContext = TestServiceContext.create(mockTopicClient);
     createOutputNode(props, true, new KsqlJsonTopicSerDe());
->>>>>>> 870b0619
     when(queryIdGenerator.getNextId()).thenReturn(QUERY_ID_STRING);
 
     when(ksqlStreamBuilder.getKsqlConfig()).thenReturn(ksqlConfig);
@@ -167,15 +162,9 @@
         sourceNode,
         schema,
         new LongColumnTimestampExtractionPolicy("timestamp"),
-<<<<<<< HEAD
         Optional.of(schema.field("key")),
-        new KsqlTopic(SINK_TOPIC_NAME, SINK_KAFKA_TOPIC_NAME, new KsqlJsonTopicSerDe(), true),
+        new KsqlTopic(SINK_TOPIC_NAME, SINK_KAFKA_TOPIC_NAME, serde, true),
         SINK_KAFKA_TOPIC_NAME,
-=======
-        schema.field("key"),
-        new KsqlTopic("output", "output", serde, true),
-        "output",
->>>>>>> 870b0619
         props,
         Optional.empty(),
         createInto);
@@ -305,8 +294,6 @@
   }
 
   @Test
-<<<<<<< HEAD
-=======
   public void shouldBuildOutputNodeForInsertIntoAvroFromNonAvro() {
     // Given:
     //
@@ -315,12 +302,10 @@
     createOutputNode(Collections.emptyMap(), false, new KsqlAvroTopicSerDe("name"));
 
     // When/Then (should not throw):
-    buildStream();
-  }
-
-  @Test
-  @SuppressWarnings("unchecked")
->>>>>>> 870b0619
+    outputNode.buildStream(ksqlStreamBuilder);
+  }
+
+  @Test
   public void shouldUseCorrectLoggerNameForSerializer() {
     // Given:
     final KsqlTopicSerDe topicSerde = mock(KsqlTopicSerDe.class);
