--- conflicted
+++ resolved
@@ -32,7 +32,7 @@
 import static org.hamcrest.Matchers.allOf;
 import static org.hamcrest.Matchers.containsString;
 import static org.hamcrest.Matchers.hasItems;
-import static org.hamcrest.Matchers.nullValue;
+import static org.hamcrest.Matchers.is;
 
 import com.fasterxml.jackson.annotation.JsonIgnoreProperties;
 import com.fasterxml.jackson.annotation.JsonProperty;
@@ -57,12 +57,13 @@
 import io.confluent.ksql.EndToEndEngineTestUtil.WindowData;
 import io.confluent.ksql.ddl.DdlConfig;
 import io.confluent.ksql.function.InternalFunctionRegistry;
-import io.confluent.ksql.metastore.KsqlStream;
-import io.confluent.ksql.metastore.KsqlTable;
 import io.confluent.ksql.metastore.MetaStoreImpl;
-import io.confluent.ksql.metastore.StructuredDataSource;
-import io.confluent.ksql.metastore.StructuredDataSourceMatchers;
-import io.confluent.ksql.metastore.StructuredDataSourceMatchers.FieldMatchers;
+import io.confluent.ksql.metastore.model.KsqlStream;
+import io.confluent.ksql.metastore.model.KsqlTable;
+import io.confluent.ksql.metastore.model.StructuredDataSource;
+import io.confluent.ksql.metastore.model.StructuredDataSourceMatchers;
+import io.confluent.ksql.metastore.model.StructuredDataSourceMatchers.FieldMatchers;
+import io.confluent.ksql.metastore.model.StructuredDataSourceMatchers.OptionalMatchers;
 import io.confluent.ksql.parser.DefaultKsqlParser;
 import io.confluent.ksql.parser.KsqlParser;
 import io.confluent.ksql.parser.KsqlParser.ParsedStatement;
@@ -70,11 +71,9 @@
 import io.confluent.ksql.parser.SqlBaseParser;
 import io.confluent.ksql.parser.tree.AbstractStreamCreateStatement;
 import io.confluent.ksql.parser.tree.Expression;
-<<<<<<< HEAD
+import io.confluent.ksql.parser.tree.PrimitiveType;
 import io.confluent.ksql.schema.ksql.LogicalSchemas;
-=======
-import io.confluent.ksql.parser.tree.PrimitiveType;
->>>>>>> 60217fc9
+import io.confluent.ksql.schema.ksql.LogicalSchemas.SqlTypeToLogicalConverter;
 import io.confluent.ksql.serde.DataSource;
 import io.confluent.ksql.util.KsqlConstants;
 import io.confluent.ksql.util.KsqlStatementException;
@@ -186,197 +185,11 @@
     final List<String> testFiles = EndToEndEngineTestUtil.getTestFilesParam();
     final List<TopologiesAndVersion> expectedTopologies = loadTopologiesAndVersions();
 
-<<<<<<< HEAD
-    return EndToEndEngineTestUtil.findTestCases(QUERY_VALIDATION_TEST_DIR, testFiles)
-        .flatMap(test -> {
-          final JsonNode formatsNode = test.getNode().get("format");
-          if (formatsNode == null) {
-            return Stream.of(createTest(test, ""));
-          }
-
-          final Spliterator<JsonNode> formats = Spliterators.spliteratorUnknownSize(
-              formatsNode.iterator(), Spliterator.ORDERED);
-
-          return StreamSupport.stream(formats, false)
-              .map(format -> createTest(test, format.asText()));
-        });
-  }
-
-  private static TestCase createTest(final JsonTestCase test, final String format) {
-    final String testName = buildTestName(test, format);
-
-    try {
-      final JsonNode testCase = test.getNode();
-
-      final Map<String, Object> properties = getTestCaseProperties(testCase);
-
-      final List<String> statements = getTestCaseStatements(testCase, format);
-
-      final Optional<ExpectedException> expectedException =
-          getTestCaseExpectedException(testCase, Iterables.getLast(statements));
-
-      final Map<String, Topic> topics =
-          getTestCaseTopics(testCase, statements, expectedException.isPresent());
-
-      final List<Record> inputs = getTestCaseTopicMessages(testCase, topics, "inputs");
-
-      final List<Record> outputs = getTestCaseTopicMessages(testCase, topics, "outputs");
-
-      if (inputs.isEmpty() && !expectedException.isPresent()) {
-        throw new InvalidFieldException("inputs", "is empty and 'expectedException' is not defind");
-      }
-
-      return new TestCase(
-          test.getTestPath(),
-          testName,
-          properties,
-          topics.values(),
-          inputs,
-          outputs,
-          statements,
-          expectedException.orElseGet(ExpectedException::none)
-      );
-    } catch (final Exception e) {
-      throw new AssertionError(testName + ": Invalid test. " + e.getMessage(), e);
-    }
-  }
-
-  private static List<Record> getTestCaseTopicMessages(
-      final JsonNode testCase,
-      final Map<String, Topic> topics,
-      final String fieldName
-  ) {
-    final List<Record> messages = new ArrayList<>();
-    getOptionalJsonField(testCase, fieldName)
-        .ifPresent(node -> node.elements().forEachRemaining(
-            message -> messages.add(
-                createRecordFromNode(topics, message, fieldName + "[]"))));
-
-    return messages;
-  }
-
-  private static Map<String, Topic> getTestCaseTopics(
-      final JsonNode testCase,
-      final List<String> statements,
-      final boolean expectsException
-  ) {
-    final Map<String, Topic> topicsMap = new HashMap<>();
-
-    // Add all topics from topic nodes to the map
-    getOptionalJsonField(testCase, "topics")
-        .ifPresent(topicsNode -> topicsNode.forEach(
-            topicNode -> {
-              final Topic topic = createTopicFromNode(topicNode);
-              topicsMap.put(topic.getName(), createTopicFromNode(topicNode));
-            }
-        ));
-
-    // Infer topics if not added already
-    statements.stream()
-        .map(QueryTranslationTest::createTopicFromStatement)
-        .filter(Objects::nonNull)
-        .forEach(
-            topic -> topicsMap.putIfAbsent(topic.getName(), topic)
-        );
-
-    if (topicsMap.isEmpty()) {
-      if (expectsException) {
-        return topicsMap;
-      }
-      throw new InvalidFieldException("statements/topics", "The test does not define any topics");
-    }
-
-    final SerdeSupplier defaultSerdeSupplier =
-        topicsMap.values().iterator().next().getSerdeSupplier();
-
-    // Get topics from inputs field:
-    final Set<String> msgTopics = getTestCaseMessageTopicNames(testCase, "inputs");
-    msgTopics.addAll(getTestCaseMessageTopicNames(testCase, "outputs"));
-
-    msgTopics.stream()
-        .filter(topicName -> !topicsMap.containsKey(topicName))
-        .forEach(topicName -> topicsMap
-            .put(topicName, (new Topic(topicName, Optional.empty(), defaultSerdeSupplier, 4))));
-
-    return topicsMap;
-  }
-
-  private static Set<String> getTestCaseMessageTopicNames(
-      final JsonNode testCase,
-      final String fieldName
-  ) {
-    final Set<String> allTopics = new HashSet<>();
-
-    getOptionalJsonField(testCase, fieldName)
-        .ifPresent(messages -> messages.elements().forEachRemaining(
-            message -> allTopics
-                .add(getRequiredJsonField(message, "topic", fieldName + "[]").asText())));
-
-    return allTopics;
-  }
-
-  private static List<String> getTestCaseStatements(final JsonNode testCase, final String format) {
-    final List<String> statements = new ArrayList<>();
-    getRequiredJsonField(testCase, "statements").elements()
-        .forEachRemaining(
-            statement -> statements.add(statement.asText().replace("{FORMAT}", format)));
-    return statements;
-  }
-
-  private static Map<String, Object> getTestCaseProperties(final JsonNode testCase) {
-    final Map<String, Object> properties = new HashMap<>();
-    getOptionalJsonField(testCase, "properties")
-        .ifPresent(propNode -> propNode.fields().forEachRemaining(
-            property -> properties.put(property.getKey(), property.getValue().asText())));
-
-    return properties;
-  }
-
-  private static Optional<ExpectedException> getTestCaseExpectedException(
-      final JsonNode testCase,
-      final String lastStatement
-  ) {
-    return getOptionalJsonField(testCase, "expectedException")
-        .map(eeNode -> {
-          final ExpectedException expectedException = ExpectedException.none();
-
-          getOptionalJsonField(eeNode, "type")
-              .map(JsonNode::asText)
-              .map(QueryTranslationTest::parseThrowable)
-              .ifPresent(type -> {
-                expectedException.expect(type);
-
-                if (KsqlStatementException.class.isAssignableFrom(type)) {
-                  // Ensure exception contains last statement, otherwise the test case is invalid:
-                  expectedException.expect(statementText(is(lastStatement)));
-                }
-              });
-
-          getOptionalJsonField(eeNode, "message")
-              .ifPresent(msg -> expectedException.expectMessage(msg.asText()));
-
-          return expectedException;
-        });
-  }
-
-  private static String buildTestName(final JsonTestCase testCase, final String format) {
-    try {
-      final String fileName = Files.getNameWithoutExtension(testCase.getTestPath().toString());
-      final String testName = getRequiredJsonField(testCase.getNode(), "name").asText();
-      final String formatPostFix = format.isEmpty() ? "" : " - " + format;
-
-      return fileName + " - " + testName + formatPostFix;
-    } catch (final MissingFieldException e) {
-      throw new AssertionError(
-          "Test file contains an invalid test case: " + testCase.getTestPath(), e);
-    }
-=======
     return EndToEndEngineTestUtil.findTestCases(
         QUERY_VALIDATION_TEST_DIR,
         testFiles,
         QttTestFile.class)
         .flatMap(q -> buildVersionedTestCases(q, expectedTopologies));
->>>>>>> 60217fc9
   }
 
   private static SerdeSupplier getSerdeSupplier(final String format) {
@@ -453,11 +266,12 @@
       } else {
         avroSchema = Optional.empty();
       }
-<<<<<<< HEAD
-      return new Topic(topicName, avroSchema, getSerdeSupplier(format), KsqlConstants.legacyDefaultSinkPartitionCount);
-=======
-      return new Topic(topicName, avroSchema, getSerdeSupplier(format), 1, 1);
->>>>>>> 60217fc9
+      return new Topic(
+          topicName,
+          avroSchema,
+          getSerdeSupplier(format),
+          KsqlConstants.legacyDefaultSinkPartitionCount,
+          KsqlConstants.legacyDefaultSinkReplicaCount);
     };
 
     try {
@@ -827,11 +641,11 @@
 
     @SuppressWarnings("unchecked")
     PostConditions build() {
-      final Matcher<StructuredDataSource>[] matchers = sources.stream()
+      final Matcher<StructuredDataSource<?>>[] matchers = sources.stream()
           .map(SourceNode::build)
           .toArray(Matcher[]::new);
 
-      final Matcher<Iterable<StructuredDataSource>> sourcesMatcher = hasItems(matchers);
+      final Matcher<Iterable<StructuredDataSource<?>>> sourcesMatcher = hasItems(matchers);
       return new PostConditions(sourcesMatcher);
     }
   }
@@ -906,18 +720,19 @@
     }
 
     @SuppressWarnings("unchecked")
-    Matcher<? super StructuredDataSource> build() {
+    Matcher<? super StructuredDataSource<?>> build() {
       if (name.isEmpty()) {
         throw new InvalidFieldException("name", "missing or empty");
       }
 
-      final Matcher<StructuredDataSource> nameMatcher = StructuredDataSourceMatchers.hasName(name);
+      final Matcher<StructuredDataSource<?>> nameMatcher = StructuredDataSourceMatchers
+          .hasName(name);
 
       final Matcher<Object> typeMatcher = type
           .map(IsInstanceOf::instanceOf)
           .orElse(null);
 
-      final Matcher<StructuredDataSource> keyFieldMatcher = keyField
+      final Matcher<StructuredDataSource<?>> keyFieldMatcher = keyField
           .map(FieldNode::build)
           .map(StructuredDataSourceMatchers::hasKeyField)
           .orElse(null);
@@ -965,15 +780,16 @@
     }
 
     @SuppressWarnings("unchecked")
-    Matcher<Field> build() {
+    Matcher<Optional<Field>> build() {
       if (this == NULL) {
-        return nullValue(Field.class);
-      }
-
-      final Matcher<Field> nameMatcher = FieldMatchers.hasName(name);
-
-      final Matcher<Field> schemaMatcher = schema
+        return is(Optional.empty());
+      }
+
+      final Matcher<Optional<Field>> nameMatcher = OptionalMatchers.of(FieldMatchers.hasName(name));
+
+      final Matcher<Optional<Field>> schemaMatcher = schema
           .map(FieldMatchers::hasSchema)
+          .map(OptionalMatchers::of)
           .orElse(null);
 
       final Matcher[] matchers = Stream.of(nameMatcher, schemaMatcher)
@@ -985,6 +801,9 @@
   }
 
   static class ConnectSchemaDeserializer extends StdDeserializer<Optional<ConnectSchema>> {
+
+    private final SqlTypeToLogicalConverter sqlTypeToLogicalConverter =
+        LogicalSchemas.fromSqlTypeConverter();
 
     public ConnectSchemaDeserializer() {
       super(ConnectSchema.class);
@@ -998,42 +817,18 @@
 
       final JsonNode node = jp.getCodec().readTree(jp);
 
-      final String type = buildString("type", node, jp);
+      final String type = node.get("type").traverse(jp.getCodec()).readValueAs(String.class);
       if (type == null) {
         throw new MissingFieldException("type");
       }
 
       try {
-        final PrimitiveType sqlType = PrimitiveType.getPrimitiveType(type.toUpperCase());
-
-        return Optional.of((ConnectSchema) TypeUtil.getTypeSchema(sqlType));
+        final PrimitiveType sqlType = PrimitiveType.of(type.toUpperCase());
+
+        return Optional.of((ConnectSchema) sqlTypeToLogicalConverter.fromSqlType(sqlType));
       } catch (final Exception e) {
         throw new InvalidFieldException("type", "only primitive types supported", e);
       }
     }
-
-    private static String buildString(
-        final String name,
-        final JsonNode node,
-        final JsonParser jp
-    ) throws IOException {
-      return node.get(name).traverse(jp.getCodec()).readValueAs(String.class);
-    }
-
-    private static Optional<FieldNode> buildKeyField(
-        final JsonNode node,
-        final JsonParser jp
-    ) throws IOException {
-      if (!node.has("keyField")) {
-        return Optional.empty();
-      }
-
-      final JsonNode keyField = node.get("keyField");
-      if (keyField instanceof NullNode) {
-        return Optional.of(FieldNode.NULL);
-      }
-
-      return Optional.of(keyField.traverse(jp.getCodec()).readValueAs(FieldNode.class));
-    }
   }
 }
