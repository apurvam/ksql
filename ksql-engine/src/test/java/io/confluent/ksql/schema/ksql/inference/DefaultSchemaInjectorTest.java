/*
 * Copyright 2019 Confluent Inc.
 *
 * Licensed under the Confluent Community License (the "License"); you may not use
 * this file except in compliance with the License.  You may obtain a copy of the
 * License at
 *
 * http://www.confluent.io/confluent-community-license
 *
 * Unless required by applicable law or agreed to in writing, software
 * distributed under the License is distributed on an "AS IS" BASIS, WITHOUT
 * WARRANTIES OF ANY KIND, either express or implied.  See the License for the
 * specific language governing permissions and limitations under the License.
 */

package io.confluent.ksql.schema.ksql.inference;

import static io.confluent.ksql.schema.ksql.inference.TopicSchemaSupplier.SchemaAndId.schemaAndId;
import static org.hamcrest.MatcherAssert.assertThat;
import static org.hamcrest.Matchers.containsString;
import static org.hamcrest.Matchers.is;
import static org.hamcrest.Matchers.sameInstance;
import static org.mockito.ArgumentMatchers.any;
import static org.mockito.ArgumentMatchers.eq;
import static org.mockito.Mockito.mock;
import static org.mockito.Mockito.when;

import com.google.common.collect.ImmutableList;
import com.google.common.collect.ImmutableMap;
import io.confluent.ksql.execution.expression.tree.Literal;
import io.confluent.ksql.execution.expression.tree.StringLiteral;
import io.confluent.ksql.execution.expression.tree.Type;
import io.confluent.ksql.name.ColumnName;
import io.confluent.ksql.name.SourceName;
import io.confluent.ksql.parser.KsqlParser.PreparedStatement;
import io.confluent.ksql.parser.properties.with.CreateSourceProperties;
import io.confluent.ksql.parser.tree.CreateSource;
import io.confluent.ksql.parser.tree.CreateStream;
import io.confluent.ksql.parser.tree.CreateTable;
import io.confluent.ksql.parser.tree.Statement;
import io.confluent.ksql.parser.tree.TableElement;
import io.confluent.ksql.parser.tree.TableElement.Namespace;
import io.confluent.ksql.parser.tree.TableElements;
import io.confluent.ksql.schema.ksql.LogicalSchema;
import io.confluent.ksql.schema.ksql.SimpleColumn;
import io.confluent.ksql.schema.ksql.inference.TopicSchemaSupplier.SchemaResult;
import io.confluent.ksql.schema.ksql.types.SqlStruct;
import io.confluent.ksql.schema.ksql.types.SqlTypes;
import io.confluent.ksql.statement.ConfiguredStatement;
import io.confluent.ksql.util.KsqlConfig;
import io.confluent.ksql.util.KsqlException;
import io.confluent.ksql.util.KsqlStatementException;
import java.util.HashMap;
import java.util.List;
import java.util.Map;
import java.util.Optional;
import org.junit.Before;
import org.junit.Rule;
import org.junit.Test;
import org.junit.rules.ExpectedException;
import org.junit.runner.RunWith;
import org.mockito.Mock;
import org.mockito.invocation.InvocationOnMock;
import org.mockito.junit.MockitoJUnitRunner;

@RunWith(MockitoJUnitRunner.class)
public class DefaultSchemaInjectorTest {

  private static final TableElements SOME_ELEMENTS = TableElements.of(
      new TableElement(Namespace.VALUE, ColumnName.of("bob"), new Type(SqlTypes.STRING)));
  private static final String KAFKA_TOPIC = "some-topic";
  private static final Map<String, Literal> UNSUPPORTED_PROPS = ImmutableMap.of(
      "VALUE_FORMAT", new StringLiteral("delimited"),
      "KAFKA_TOPIC", new StringLiteral(KAFKA_TOPIC)
  );
  private static final Map<String, Literal> SUPPORTED_PROPS = ImmutableMap.of(
      "VALUE_FORMAT", new StringLiteral("avro"),
      "KAFKA_TOPIC", new StringLiteral(KAFKA_TOPIC)
  );

  private static final String SQL_TEXT = "Some SQL";

  private static final List<? extends SimpleColumn> SUPPORTED_SCHEMAS = LogicalSchema.builder()
      .valueColumn(ColumnName.of("intField"), SqlTypes.INTEGER)
      .valueColumn(ColumnName.of("bigIntField"), SqlTypes.BIGINT)
      .valueColumn(ColumnName.of("doubleField"), SqlTypes.DOUBLE)
      .valueColumn(ColumnName.of("stringField"), SqlTypes.STRING)
      .valueColumn(ColumnName.of("booleanField"), SqlTypes.BOOLEAN)
      .valueColumn(ColumnName.of("arrayField"), SqlTypes.array(SqlTypes.INTEGER))
      .valueColumn(ColumnName.of("mapField"), SqlTypes.map(SqlTypes.BIGINT))
      .valueColumn(ColumnName.of("structField"), SqlTypes.struct()
          .field("s0", SqlTypes.BIGINT).build())
      .valueColumn(ColumnName.of("decimalField"), SqlTypes.decimal(4, 2))
      .build()
      .value();

  private static final TableElements EXPECTED_KSQL_SCHEMA = TableElements.of(
      new TableElement(Namespace.VALUE, ColumnName.of("intField"), new Type(SqlTypes.INTEGER)),
      new TableElement(Namespace.VALUE, ColumnName.of("bigIntField"), new Type(SqlTypes.BIGINT)),
      new TableElement(Namespace.VALUE, ColumnName.of("doubleField"), new Type(SqlTypes.DOUBLE)),
      new TableElement(Namespace.VALUE, ColumnName.of("stringField"), new Type(SqlTypes.STRING)),
      new TableElement(Namespace.VALUE, ColumnName.of("booleanField"), new Type(SqlTypes.BOOLEAN)),
      new TableElement(Namespace.VALUE, ColumnName.of("arrayField"), new Type(SqlTypes.array(SqlTypes.INTEGER))),
      new TableElement(Namespace.VALUE, ColumnName.of("mapField"), new Type(SqlTypes.map(SqlTypes.BIGINT))),
      new TableElement(Namespace.VALUE, ColumnName.of("structField"), new Type(SqlStruct.builder()
          .field("s0", SqlTypes.BIGINT)
          .build())),
      new TableElement(Namespace.VALUE,
          ColumnName.of("decimalField"), new Type(SqlTypes.decimal(4, 2))
  ));

  private static final int SCHEMA_ID = 5;

  @Rule
  public final ExpectedException expectedException = ExpectedException.none();

  @Mock
  private Statement statement;
  @Mock
  private CreateStream cs;
  @Mock
  private CreateTable ct;
  @Mock
  private TopicSchemaSupplier schemaSupplier;
  private ConfiguredStatement<CreateStream> csStatement;
  private ConfiguredStatement<CreateTable> ctStatement;

  private DefaultSchemaInjector injector;

  @Before
  public void setUp() {
    when(cs.getName()).thenReturn(SourceName.of("cs"));
    when(ct.getName()).thenReturn(SourceName.of("ct"));

    when(cs.getProperties()).thenReturn(CreateSourceProperties.from(SUPPORTED_PROPS));
    when(ct.getProperties()).thenReturn(CreateSourceProperties.from(SUPPORTED_PROPS));

    when(cs.copyWith(any(), any())).thenAnswer(inv -> setupCopy(inv, cs, mock(CreateStream.class)));
    when(ct.copyWith(any(), any())).thenAnswer(inv -> setupCopy(inv, ct, mock(CreateTable.class)));

    final KsqlConfig config = new KsqlConfig(ImmutableMap.of());
    csStatement = ConfiguredStatement.of(PreparedStatement.of(SQL_TEXT, cs), ImmutableMap.of(), config);
    ctStatement = ConfiguredStatement.of(PreparedStatement.of(SQL_TEXT, ct), ImmutableMap.of(), config);

    when(schemaSupplier.getValueSchema(eq(KAFKA_TOPIC), any()))
        .thenReturn(SchemaResult.success(schemaAndId(SUPPORTED_SCHEMAS, SCHEMA_ID)));

    when(cs.getElements()).thenReturn(TableElements.of());
    when(ct.getElements()).thenReturn(TableElements.of());

    injector = new DefaultSchemaInjector(schemaSupplier);
  }

  @Test
  public void shouldReturnStatementUnchangedIfNotCreateStatement() {
    // Given:
    final ConfiguredStatement<?> prepared = ConfiguredStatement.of(
        PreparedStatement.of("sql", statement),
        ImmutableMap.of(),
        new KsqlConfig(ImmutableMap.of()));

    // When:
    final ConfiguredStatement<?> result = injector.inject(prepared);

    // Then:
    assertThat(result, is(sameInstance(prepared)));
  }

  @Test
  public void shouldReturnStatementUnchangedIfCsAlreadyHasSchema() {
    // Given:
    when(cs.getElements()).thenReturn(SOME_ELEMENTS);

    // When:
    final ConfiguredStatement<?> result = injector.inject(csStatement);

    // Then:
    assertThat(result, is(sameInstance(csStatement)));
  }

  @Test
  public void shouldReturnStatementUnchangedIfCtAlreadyHasSchema() {
    // Given:
    when(ct.getElements()).thenReturn(SOME_ELEMENTS);

    // When:
    final ConfiguredStatement<?> result = injector.inject(ctStatement);

    // Then:
    assertThat(result, is(sameInstance(ctStatement)));
  }

  @Test
  public void shouldReturnStatementUnchangedIfCsFormatDoesNotSupportInference() {
    // Given:
    when(cs.getProperties()).thenReturn(CreateSourceProperties.from(UNSUPPORTED_PROPS));

    // When:
    final ConfiguredStatement<?> result = injector.inject(csStatement);

    // Then:
    assertThat(result, is(sameInstance(csStatement)));
  }

  @Test
  public void shouldReturnStatementUnchangedIfCtFormatDoesNotSupportInference() {
    // Given:
    when(ct.getProperties()).thenReturn(CreateSourceProperties.from(UNSUPPORTED_PROPS));

    // When:
    final ConfiguredStatement<?> result = injector.inject(ctStatement);

    // Then:
    assertThat(result, is(sameInstance(ctStatement)));
  }

  @Test
  public void shouldThrowIfSchemaNotRegisteredOrNotCompatible() {
    // Given:
    when(schemaSupplier.getValueSchema(any(), any()))
        .thenReturn(SchemaResult.failure(new KsqlException("schema missing or incompatible")));

    // Then:
    expectedException.expect(KsqlStatementException.class);
    expectedException.expectMessage("schema missing or incompatible");

    // When:
    injector.inject(ctStatement);
  }

  @Test
  public void shouldAddElementsToCsStatement() {
    // Given:
    when(schemaSupplier.getValueSchema(any(), any()))
        .thenReturn(SchemaResult.success(schemaAndId(SUPPORTED_SCHEMAS, SCHEMA_ID)));

    // When:
    final ConfiguredStatement<CreateStream> result = injector.inject(csStatement);

    // Then:
    assertThat(result.getStatement().getElements(), is(EXPECTED_KSQL_SCHEMA));
  }

  @Test
  public void shouldAddElementsToCtStatement() {
    // Given:
    when(schemaSupplier.getValueSchema(any(), any()))
        .thenReturn(SchemaResult.success(schemaAndId(SUPPORTED_SCHEMAS, SCHEMA_ID)));

    // When:
    final ConfiguredStatement<CreateTable> result = injector.inject(ctStatement);

    // Then:
    assertThat(result.getStatement().getElements(), is(EXPECTED_KSQL_SCHEMA));
  }

  @Test
  public void shouldBuildNewCsStatementText() {
    // Given:
    when(schemaSupplier.getValueSchema(any(), any()))
        .thenReturn(SchemaResult.success(schemaAndId(SUPPORTED_SCHEMAS, SCHEMA_ID)));

    // When:
    final ConfiguredStatement<CreateStream> result = injector.inject(csStatement);

    // Then:
    assertThat(result.getStatementText(), is(
        "CREATE STREAM `cs` ("
<<<<<<< HEAD
            + "`intField` INTEGER, "
            + "`bigIntField` BIGINT, "
            + "`doubleField` DOUBLE, "
            + "`stringField` STRING, "
            + "`booleanField` BOOLEAN, "
            + "`arrayField` ARRAY<INTEGER>, "
            + "`mapField` MAP<STRING, BIGINT>, "
            + "`structField` STRUCT<`s0` BIGINT>, "
            + "`decimalField` DECIMAL(4, 2)) "
            + "WITH (AVRO_SCHEMA_ID=5, KAFKA_TOPIC='some-topic', VALUE_FORMAT='avro');"
=======
            + "INTFIELD INTEGER, "
            + "BIGINTFIELD BIGINT, "
            + "DOUBLEFIELD DOUBLE, "
            + "STRINGFIELD STRING, "
            + "BOOLEANFIELD BOOLEAN, "
            + "ARRAYFIELD ARRAY<INTEGER>, "
            + "MAPFIELD MAP<STRING, BIGINT>, "
            + "STRUCTFIELD STRUCT<S0 BIGINT>, "
            + "DECIMALFIELD DECIMAL(4, 2)) "
            + "WITH (KAFKA_TOPIC='some-topic', SCHEMA_ID=5, VALUE_FORMAT='avro');"
>>>>>>> 43db2412
    ));
  }

  @Test
  public void shouldBuildNewCtStatementText() {
    // Given:
    when(schemaSupplier.getValueSchema(KAFKA_TOPIC, Optional.empty()))
        .thenReturn(SchemaResult.success(schemaAndId(SUPPORTED_SCHEMAS, SCHEMA_ID)));

    // When:
    final ConfiguredStatement<CreateTable> result = injector.inject(ctStatement);

    // Then:
    assertThat(result.getStatementText(), is(
        "CREATE TABLE `ct` ("
<<<<<<< HEAD
            + "`intField` INTEGER, "
            + "`bigIntField` BIGINT, "
            + "`doubleField` DOUBLE, "
            + "`stringField` STRING, "
            + "`booleanField` BOOLEAN, "
            + "`arrayField` ARRAY<INTEGER>, "
            + "`mapField` MAP<STRING, BIGINT>, "
            + "`structField` STRUCT<`s0` BIGINT>, "
            + "`decimalField` DECIMAL(4, 2)) "
            + "WITH (AVRO_SCHEMA_ID=5, KAFKA_TOPIC='some-topic', VALUE_FORMAT='avro');"
=======
            + "INTFIELD INTEGER, "
            + "BIGINTFIELD BIGINT, "
            + "DOUBLEFIELD DOUBLE, "
            + "STRINGFIELD STRING, "
            + "BOOLEANFIELD BOOLEAN, "
            + "ARRAYFIELD ARRAY<INTEGER>, "
            + "MAPFIELD MAP<STRING, BIGINT>, "
            + "STRUCTFIELD STRUCT<S0 BIGINT>, "
            + "DECIMALFIELD DECIMAL(4, 2)) "
            + "WITH (KAFKA_TOPIC='some-topic', SCHEMA_ID=5, VALUE_FORMAT='avro');"
>>>>>>> 43db2412
    ));
  }

  @Test
  public void shouldBuildNewCsStatementTextFromId() {
    // Given:
    when(cs.getProperties()).thenReturn(supportedPropsWith("SCHEMA_ID", "42"));

    when(schemaSupplier.getValueSchema(KAFKA_TOPIC, Optional.of(42)))
        .thenReturn(SchemaResult.success(schemaAndId(SUPPORTED_SCHEMAS, SCHEMA_ID)));

    // When:
    final ConfiguredStatement<CreateStream> result = injector.inject(csStatement);

    // Then:
    assertThat(result.getStatementText(), is(
        "CREATE STREAM `cs` ("
<<<<<<< HEAD
            + "`intField` INTEGER, "
            + "`bigIntField` BIGINT, "
            + "`doubleField` DOUBLE, "
            + "`stringField` STRING, "
            + "`booleanField` BOOLEAN, "
            + "`arrayField` ARRAY<INTEGER>, "
            + "`mapField` MAP<STRING, BIGINT>, "
            + "`structField` STRUCT<`s0` BIGINT>, "
            + "`decimalField` DECIMAL(4, 2)) "
            + "WITH (AVRO_SCHEMA_ID='42', KAFKA_TOPIC='some-topic', VALUE_FORMAT='avro');"
=======
            + "INTFIELD INTEGER, "
            + "BIGINTFIELD BIGINT, "
            + "DOUBLEFIELD DOUBLE, "
            + "STRINGFIELD STRING, "
            + "BOOLEANFIELD BOOLEAN, "
            + "ARRAYFIELD ARRAY<INTEGER>, "
            + "MAPFIELD MAP<STRING, BIGINT>, "
            + "STRUCTFIELD STRUCT<S0 BIGINT>, "
            + "DECIMALFIELD DECIMAL(4, 2)) "
            + "WITH (KAFKA_TOPIC='some-topic', SCHEMA_ID='42', VALUE_FORMAT='avro');"
>>>>>>> 43db2412
    ));
  }

  @Test
  public void shouldBuildNewCtStatementTextFromId() {
    // Given:
    when(ct.getProperties()).thenReturn(supportedPropsWith("SCHEMA_ID", "42"));

    when(schemaSupplier.getValueSchema(KAFKA_TOPIC, Optional.of(42)))
        .thenReturn(SchemaResult.success(schemaAndId(SUPPORTED_SCHEMAS, SCHEMA_ID)));

    // When:
    final ConfiguredStatement<CreateTable> result = injector.inject(ctStatement);

    // Then:
    assertThat(result.getStatementText(), is(
        "CREATE TABLE `ct` ("
<<<<<<< HEAD
            + "`intField` INTEGER, "
            + "`bigIntField` BIGINT, "
            + "`doubleField` DOUBLE, "
            + "`stringField` STRING, "
            + "`booleanField` BOOLEAN, "
            + "`arrayField` ARRAY<INTEGER>, "
            + "`mapField` MAP<STRING, BIGINT>, "
            + "`structField` STRUCT<`s0` BIGINT>, "
            + "`decimalField` DECIMAL(4, 2)) "
            + "WITH (AVRO_SCHEMA_ID='42', KAFKA_TOPIC='some-topic', VALUE_FORMAT='avro');"
=======
            + "INTFIELD INTEGER, "
            + "BIGINTFIELD BIGINT, "
            + "DOUBLEFIELD DOUBLE, "
            + "STRINGFIELD STRING, "
            + "BOOLEANFIELD BOOLEAN, "
            + "ARRAYFIELD ARRAY<INTEGER>, "
            + "MAPFIELD MAP<STRING, BIGINT>, "
            + "STRUCTFIELD STRUCT<S0 BIGINT>, "
            + "DECIMALFIELD DECIMAL(4, 2)) "
            + "WITH (KAFKA_TOPIC='some-topic', SCHEMA_ID='42', VALUE_FORMAT='avro');"
>>>>>>> 43db2412
    ));
  }

  @Test
  public void shouldAddSchemaIdIfNotPresentAlready() {
    // Given:
    when(schemaSupplier.getValueSchema(KAFKA_TOPIC, Optional.empty()))
        .thenReturn(SchemaResult.success(schemaAndId(SUPPORTED_SCHEMAS, SCHEMA_ID)));

    // When:
    final ConfiguredStatement<CreateStream> result = injector.inject(csStatement);

    // Then:
    assertThat(result.getStatement().getProperties().getSchemaId(), is(Optional.of(SCHEMA_ID)));

    assertThat(result.getStatementText(), containsString("SCHEMA_ID=5"));
  }

  @Test
  public void shouldNotOverwriteExistingSchemaId() {
    // Given:
    when(cs.getProperties()).thenReturn(supportedPropsWith("SCHEMA_ID", "42"));

    // When:
    final ConfiguredStatement<CreateStream> result = injector.inject(csStatement);

    // Then:
    assertThat(result.getStatement().getProperties().getSchemaId(), is(Optional.of(42)));

    assertThat(result.getStatementText(), containsString("SCHEMA_ID='42'"));
  }

  @Test
  public void shouldEscapeAvroSchemaThatHasReservedColumnName() {
    // Given:
    final SimpleColumn col0 = mock(SimpleColumn.class);
    when(col0.name()).thenReturn(ColumnName.of("CREATE"));
    when(col0.type()).thenReturn(SqlTypes.BIGINT);

    when(schemaSupplier.getValueSchema(any(), any()))
        .thenReturn(SchemaResult.success(schemaAndId(ImmutableList.of(col0), SCHEMA_ID)));

    // When:
    final ConfiguredStatement<CreateTable> inject = injector.inject(ctStatement);

    // Then:
    assertThat(inject.getStatementText(), containsString("`CREATE`"));
  }

  @Test
  public void shouldThrowIfSchemaSupplierThrows() {
    // Given:
    when(schemaSupplier.getValueSchema(any(), any()))
        .thenThrow(new KsqlException("Oh no!"));

    // Then:
    expectedException.expect(KsqlException.class);
    expectedException.expectMessage("Oh no");

    // When:
    injector.inject(csStatement);
  }

  @SuppressWarnings("SameParameterValue")
  private static CreateSourceProperties supportedPropsWith(
      final String property,
      final String value
  ) {
    final HashMap<String, Literal> props = new HashMap<>(SUPPORTED_PROPS);
    props.put(property, new StringLiteral(value));
    return CreateSourceProperties.from(props);
  }

  private static Object setupCopy(
      final InvocationOnMock inv,
      final CreateSource source,
      final CreateSource mock
  ) {
    final SourceName name = source.getName();
    when(mock.getName()).thenReturn(name);
    when(mock.getElements()).thenReturn(inv.getArgument(0));
    when(mock.accept(any(), any())).thenCallRealMethod();
    when(mock.getProperties()).thenReturn(inv.getArgument(1));
    return mock;
  }
}<|MERGE_RESOLUTION|>--- conflicted
+++ resolved
@@ -266,7 +266,6 @@
     // Then:
     assertThat(result.getStatementText(), is(
         "CREATE STREAM `cs` ("
-<<<<<<< HEAD
             + "`intField` INTEGER, "
             + "`bigIntField` BIGINT, "
             + "`doubleField` DOUBLE, "
@@ -276,19 +275,7 @@
             + "`mapField` MAP<STRING, BIGINT>, "
             + "`structField` STRUCT<`s0` BIGINT>, "
             + "`decimalField` DECIMAL(4, 2)) "
-            + "WITH (AVRO_SCHEMA_ID=5, KAFKA_TOPIC='some-topic', VALUE_FORMAT='avro');"
-=======
-            + "INTFIELD INTEGER, "
-            + "BIGINTFIELD BIGINT, "
-            + "DOUBLEFIELD DOUBLE, "
-            + "STRINGFIELD STRING, "
-            + "BOOLEANFIELD BOOLEAN, "
-            + "ARRAYFIELD ARRAY<INTEGER>, "
-            + "MAPFIELD MAP<STRING, BIGINT>, "
-            + "STRUCTFIELD STRUCT<S0 BIGINT>, "
-            + "DECIMALFIELD DECIMAL(4, 2)) "
             + "WITH (KAFKA_TOPIC='some-topic', SCHEMA_ID=5, VALUE_FORMAT='avro');"
->>>>>>> 43db2412
     ));
   }
 
@@ -304,7 +291,6 @@
     // Then:
     assertThat(result.getStatementText(), is(
         "CREATE TABLE `ct` ("
-<<<<<<< HEAD
             + "`intField` INTEGER, "
             + "`bigIntField` BIGINT, "
             + "`doubleField` DOUBLE, "
@@ -314,19 +300,7 @@
             + "`mapField` MAP<STRING, BIGINT>, "
             + "`structField` STRUCT<`s0` BIGINT>, "
             + "`decimalField` DECIMAL(4, 2)) "
-            + "WITH (AVRO_SCHEMA_ID=5, KAFKA_TOPIC='some-topic', VALUE_FORMAT='avro');"
-=======
-            + "INTFIELD INTEGER, "
-            + "BIGINTFIELD BIGINT, "
-            + "DOUBLEFIELD DOUBLE, "
-            + "STRINGFIELD STRING, "
-            + "BOOLEANFIELD BOOLEAN, "
-            + "ARRAYFIELD ARRAY<INTEGER>, "
-            + "MAPFIELD MAP<STRING, BIGINT>, "
-            + "STRUCTFIELD STRUCT<S0 BIGINT>, "
-            + "DECIMALFIELD DECIMAL(4, 2)) "
             + "WITH (KAFKA_TOPIC='some-topic', SCHEMA_ID=5, VALUE_FORMAT='avro');"
->>>>>>> 43db2412
     ));
   }
 
@@ -344,7 +318,6 @@
     // Then:
     assertThat(result.getStatementText(), is(
         "CREATE STREAM `cs` ("
-<<<<<<< HEAD
             + "`intField` INTEGER, "
             + "`bigIntField` BIGINT, "
             + "`doubleField` DOUBLE, "
@@ -354,19 +327,7 @@
             + "`mapField` MAP<STRING, BIGINT>, "
             + "`structField` STRUCT<`s0` BIGINT>, "
             + "`decimalField` DECIMAL(4, 2)) "
-            + "WITH (AVRO_SCHEMA_ID='42', KAFKA_TOPIC='some-topic', VALUE_FORMAT='avro');"
-=======
-            + "INTFIELD INTEGER, "
-            + "BIGINTFIELD BIGINT, "
-            + "DOUBLEFIELD DOUBLE, "
-            + "STRINGFIELD STRING, "
-            + "BOOLEANFIELD BOOLEAN, "
-            + "ARRAYFIELD ARRAY<INTEGER>, "
-            + "MAPFIELD MAP<STRING, BIGINT>, "
-            + "STRUCTFIELD STRUCT<S0 BIGINT>, "
-            + "DECIMALFIELD DECIMAL(4, 2)) "
             + "WITH (KAFKA_TOPIC='some-topic', SCHEMA_ID='42', VALUE_FORMAT='avro');"
->>>>>>> 43db2412
     ));
   }
 
@@ -384,7 +345,6 @@
     // Then:
     assertThat(result.getStatementText(), is(
         "CREATE TABLE `ct` ("
-<<<<<<< HEAD
             + "`intField` INTEGER, "
             + "`bigIntField` BIGINT, "
             + "`doubleField` DOUBLE, "
@@ -394,19 +354,7 @@
             + "`mapField` MAP<STRING, BIGINT>, "
             + "`structField` STRUCT<`s0` BIGINT>, "
             + "`decimalField` DECIMAL(4, 2)) "
-            + "WITH (AVRO_SCHEMA_ID='42', KAFKA_TOPIC='some-topic', VALUE_FORMAT='avro');"
-=======
-            + "INTFIELD INTEGER, "
-            + "BIGINTFIELD BIGINT, "
-            + "DOUBLEFIELD DOUBLE, "
-            + "STRINGFIELD STRING, "
-            + "BOOLEANFIELD BOOLEAN, "
-            + "ARRAYFIELD ARRAY<INTEGER>, "
-            + "MAPFIELD MAP<STRING, BIGINT>, "
-            + "STRUCTFIELD STRUCT<S0 BIGINT>, "
-            + "DECIMALFIELD DECIMAL(4, 2)) "
             + "WITH (KAFKA_TOPIC='some-topic', SCHEMA_ID='42', VALUE_FORMAT='avro');"
->>>>>>> 43db2412
     ));
   }
 
