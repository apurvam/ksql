--- conflicted
+++ resolved
@@ -44,19 +44,6 @@
 
   private static Map<String, GenericRow> buildData() {
 
-<<<<<<< HEAD
-    final Map<String, GenericRow> dataMap = new HashMap<>();
-    dataMap.put("ITEM_1", new GenericRow(Arrays.asList("ITEM_1",  "home cinema")));
-    dataMap.put("ITEM_2", new GenericRow(Arrays.asList("ITEM_2",  "clock radio")));
-    dataMap.put("ITEM_3", new GenericRow(Arrays.asList("ITEM_3",  "road bike")));
-    dataMap.put("ITEM_4", new GenericRow(Arrays.asList("ITEM_4",  "mountain bike")));
-    dataMap.put("ITEM_5", new GenericRow(Arrays.asList("ITEM_5",  "snowboard")));
-    dataMap.put("ITEM_6", new GenericRow(Arrays.asList("ITEM_6",  "iphone 10")));
-    dataMap.put("ITEM_7", new GenericRow(Arrays.asList("ITEM_7",  "gopro")));
-    dataMap.put("ITEM_8", new GenericRow(Arrays.asList("ITEM_8",  "cat")));
-
-    return dataMap;
-=======
     return ImmutableMap.<String, GenericRow>builder()
         .put("ITEM_1", new GenericRow(Arrays.asList("ITEM_1",  "home cinema")))
         .put("ITEM_2", new GenericRow(Arrays.asList("ITEM_2",  "clock radio")))
@@ -67,7 +54,6 @@
         .put("ITEM_7", new GenericRow(Arrays.asList("ITEM_7",  "gopro")))
         .put("ITEM_8", new GenericRow(Arrays.asList("ITEM_8",  "cat")))
         .build();
->>>>>>> 23634396
   }
 
 }