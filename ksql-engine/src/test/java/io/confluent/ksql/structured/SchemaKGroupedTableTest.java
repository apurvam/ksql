/*
 * Copyright 2018 Confluent Inc.
 *
 * Licensed under the Confluent Community License (the "License"); you may not use
 * this file except in compliance with the License.  You may obtain a copy of the
 * License at
 *
 * http://www.confluent.io/confluent-community-license
 *
 * Unless required by applicable law or agreed to in writing, software
 * distributed under the License is distributed on an "AS IS" BASIS, WITHOUT
 * WARRANTIES OF ANY KIND, either express or implied.  See the License for the
 * specific language governing permissions and limitations under the License.
 */

package io.confluent.ksql.structured;

import static org.easymock.EasyMock.anyObject;
import static org.easymock.EasyMock.eq;
import static org.easymock.EasyMock.expect;
import static org.easymock.EasyMock.mock;
import static org.easymock.EasyMock.replay;
import static org.easymock.EasyMock.same;
import static org.easymock.EasyMock.verify;
import static org.hamcrest.CoreMatchers.equalTo;
import static org.hamcrest.CoreMatchers.instanceOf;
import static org.mockito.ArgumentMatchers.any;
import static org.mockito.Mockito.when;

import io.confluent.kafka.schemaregistry.client.MockSchemaRegistryClient;
import io.confluent.ksql.GenericRow;
import io.confluent.ksql.function.InternalFunctionRegistry;
import io.confluent.ksql.function.KsqlAggregateFunction;
import io.confluent.ksql.function.udaf.KudafInitializer;
import io.confluent.ksql.logging.processing.NoopProcessingLogContext;
import io.confluent.ksql.logging.processing.ProcessingLogContext;
import io.confluent.ksql.metastore.MetaStore;
import io.confluent.ksql.metastore.model.KeyField;
import io.confluent.ksql.metastore.model.KsqlTable;
import io.confluent.ksql.parser.tree.DereferenceExpression;
import io.confluent.ksql.parser.tree.Expression;
import io.confluent.ksql.parser.tree.QualifiedName;
import io.confluent.ksql.parser.tree.QualifiedNameReference;
import io.confluent.ksql.parser.tree.TumblingWindowExpression;
import io.confluent.ksql.parser.tree.WindowExpression;
import io.confluent.ksql.planner.plan.PlanNode;
import io.confluent.ksql.query.QueryId;
import io.confluent.ksql.schema.ksql.LogicalSchema;
import io.confluent.ksql.schema.ksql.PersistenceSchema;
import io.confluent.ksql.serde.Format;
import io.confluent.ksql.serde.FormatInfo;
import io.confluent.ksql.serde.GenericRowSerDe;
import io.confluent.ksql.serde.KeySerde;
import io.confluent.ksql.streams.MaterializedFactory;
import io.confluent.ksql.streams.StreamsUtil;
import io.confluent.ksql.testutils.AnalysisTestUtil;
import io.confluent.ksql.util.KsqlConfig;
import io.confluent.ksql.util.KsqlException;
import io.confluent.ksql.util.MetaStoreFixture;
import java.util.ArrayList;
import java.util.Arrays;
import java.util.Collections;
import java.util.HashMap;
import java.util.List;
import java.util.Map;
import java.util.Optional;
import java.util.concurrent.TimeUnit;
import java.util.stream.Collectors;
import org.apache.kafka.common.serialization.Serde;
import org.apache.kafka.common.serialization.Serdes;
import org.apache.kafka.connect.data.Schema;
import org.apache.kafka.connect.data.SchemaBuilder;
import org.apache.kafka.connect.data.Struct;
import org.apache.kafka.streams.StreamsBuilder;
import org.apache.kafka.streams.kstream.Consumed;
import org.apache.kafka.streams.kstream.KGroupedTable;
import org.apache.kafka.streams.kstream.KTable;
import org.apache.kafka.streams.kstream.Materialized;
import org.junit.Assert;
import org.junit.Before;
import org.junit.Test;
import org.junit.runner.RunWith;
import org.mockito.Mock;
import org.mockito.junit.MockitoJUnitRunner;

@SuppressWarnings("unchecked")
@RunWith(MockitoJUnitRunner.class)
public class SchemaKGroupedTableTest {
  private final KsqlConfig ksqlConfig = new KsqlConfig(Collections.emptyMap());
  private final InternalFunctionRegistry functionRegistry = new InternalFunctionRegistry();
  private final ProcessingLogContext processingLogContext = ProcessingLogContext.create();
  private final KGroupedTable mockKGroupedTable = mock(KGroupedTable.class);
  private final LogicalSchema schema = LogicalSchema.of(SchemaBuilder.struct()
      .field("GROUPING_COLUMN", Schema.OPTIONAL_STRING_SCHEMA)
      .field("AGG_VALUE", Schema.OPTIONAL_INT32_SCHEMA)
      .build());
  private final MaterializedFactory materializedFactory = mock(MaterializedFactory.class);
  private final MetaStore metaStore = MetaStoreFixture.getNewMetaStore(new InternalFunctionRegistry());
  private final QueryContext.Stacker queryContext
      = new QueryContext.Stacker(new QueryId("query")).push("node");

  private KTable kTable;
  private KsqlTable<?> ksqlTable;
  @Mock
  private KeySerde<Struct> keySerde;

  @Before
  public void init() {
    ksqlTable = (KsqlTable) metaStore.getSource("TEST2");
    final StreamsBuilder builder = new StreamsBuilder();

    final Serde<GenericRow> rowSerde = GenericRowSerDe.from(
        ksqlTable.getKsqlTopic().getValueFormat().getFormatInfo(),
        PersistenceSchema.from(ksqlTable.getSchema().valueSchema(), false),
        new KsqlConfig(Collections.emptyMap()),
        MockSchemaRegistryClient::new,
        "",
        NoopProcessingLogContext.INSTANCE
    );

    kTable = builder.table(
        ksqlTable.getKsqlTopic().getKafkaTopicName(),
        Consumed.with(Serdes.String(), rowSerde)
    );
  }

  private SchemaKGroupedTable buildSchemaKGroupedTableFromQuery(
      final String query,
      final String...groupByColumns
  ) {
<<<<<<< HEAD
    when(keySerde.rebind(any(PersistenceSchema.class))).thenReturn(keySerde);

    final PlanNode logicalPlan = AnalysisTestUtil.buildLogicalPlan(query, metaStore);

=======
    final PlanNode logicalPlan = AnalysisTestUtil.buildLogicalPlan(ksqlConfig, query, metaStore);
>>>>>>> d1db07bc
    final SchemaKTable<?> initialSchemaKTable = new SchemaKTable<>(
        kTable,
        logicalPlan.getTheSourceNode().getSchema(),
        keySerde,
        logicalPlan.getTheSourceNode().getKeyField(),
        new ArrayList<>(),
        SchemaKStream.Type.SOURCE,
        ksqlConfig,
        functionRegistry,
        queryContext.getQueryContext());

    final List<Expression> groupByExpressions =
        Arrays.stream(groupByColumns)
            .map(c -> new DereferenceExpression(new QualifiedNameReference(QualifiedName.of("TEST1")), c))
            .collect(Collectors.toList());

    final Serde<GenericRow> rowSerde = GenericRowSerDe.from(
        FormatInfo.of(Format.JSON, Optional.empty()),
        PersistenceSchema.from(initialSchemaKTable.getSchema().withoutAlias().valueSchema(), false),
        null,
        () -> null,
        "test",
        processingLogContext
    );

    final SchemaKGroupedStream groupedSchemaKTable = initialSchemaKTable.groupBy(
        rowSerde, groupByExpressions, queryContext);
    Assert.assertThat(groupedSchemaKTable, instanceOf(SchemaKGroupedTable.class));
    return (SchemaKGroupedTable)groupedSchemaKTable;
  }

  @Test
  public void shouldFailWindowedTableAggregation() {
    final SchemaKGroupedTable kGroupedTable = buildSchemaKGroupedTableFromQuery(
        "SELECT col0, col1, col2 FROM test1;", "COL1", "COL2");
    final InternalFunctionRegistry functionRegistry = new InternalFunctionRegistry();
    final WindowExpression windowExpression = new WindowExpression(
        "window", new TumblingWindowExpression(30, TimeUnit.SECONDS));
    try {
      kGroupedTable.aggregate(
          new KudafInitializer(1),
          Collections.singletonMap(
              0,
              functionRegistry.getAggregate("SUM", Schema.OPTIONAL_INT64_SCHEMA)),
          Collections.singletonMap(0, 0),
          windowExpression,
          GenericRowSerDe.from(
              FormatInfo.of(Format.JSON, Optional.empty()),
              PersistenceSchema.from(ksqlTable.getSchema().valueSchema(), false),
              ksqlConfig,
              () -> null,
              "test",
              processingLogContext),
          queryContext
      );
      Assert.fail("Should fail to build topology for aggregation with window");
    } catch(final KsqlException e) {
      Assert.assertThat(e.getMessage(), equalTo("Windowing not supported for table aggregations."));
    }
  }

  @Test
  public void shouldFailUnsupportedAggregateFunction() {
    final SchemaKGroupedTable kGroupedTable = buildSchemaKGroupedTableFromQuery(
        "SELECT col0, col1, col2 FROM test1;", "COL1", "COL2");
    final InternalFunctionRegistry functionRegistry = new InternalFunctionRegistry();
    try {
      final Map<Integer, KsqlAggregateFunction> aggValToFunctionMap = new HashMap<>();
      aggValToFunctionMap.put(
          0, functionRegistry.getAggregate("MAX", Schema.OPTIONAL_INT64_SCHEMA));
      aggValToFunctionMap.put(
          1, functionRegistry.getAggregate("MIN", Schema.OPTIONAL_INT64_SCHEMA));
      kGroupedTable.aggregate(
          new KudafInitializer(1),
          aggValToFunctionMap,
          Collections.singletonMap(0, 0),
          null,
          GenericRowSerDe.from(
              FormatInfo.of(Format.JSON, Optional.empty()),
              PersistenceSchema.from(ksqlTable.getSchema().valueSchema(), false),
              ksqlConfig,
              () -> null,
              "test",
              processingLogContext),
          queryContext
      );
      Assert.fail("Should fail to build topology for aggregation with unsupported function");
    } catch(final KsqlException e) {
      Assert.assertThat(
          e.getMessage(),
          equalTo(
              "The aggregation function(s) (MAX, MIN) cannot be applied to a table."));
    }
  }

  private SchemaKGroupedTable buildSchemaKGroupedTable(
      final KGroupedTable kGroupedTable,
      final MaterializedFactory materializedFactory
  ) {
    return new SchemaKGroupedTable(
        kGroupedTable,
        schema,
        keySerde,
        KeyField.of(schema.valueFields().get(0).name(), schema.valueFields().get(0)),
        Collections.emptyList(),
        ksqlConfig,
        functionRegistry,
        materializedFactory);
  }

  @Test
  public void shouldUseMaterializedFactoryForStateStore() {
    // Given:
    final Serde<GenericRow> valueSerde = mock(Serde.class);
    final Materialized materialized = MaterializedFactory.create(ksqlConfig).create(
        Serdes.String(),
        valueSerde,
        StreamsUtil.buildOpName(queryContext.getQueryContext()));
    expect(
        materializedFactory.create(
            anyObject(Serdes.String().getClass()),
            same(valueSerde),
            eq(StreamsUtil.buildOpName(queryContext.getQueryContext()))))
        .andReturn(materialized);
    final KTable mockKTable = mock(KTable.class);
    expect(
        mockKGroupedTable.aggregate(
            anyObject(),
            anyObject(),
            anyObject(),
            same(materialized)))
        .andReturn(mockKTable);
    replay(materializedFactory, mockKGroupedTable);
    final SchemaKGroupedTable groupedTable =
        buildSchemaKGroupedTable(mockKGroupedTable, materializedFactory);

    // When:
    groupedTable.aggregate(
        () -> null,
        Collections.emptyMap(),
        Collections.emptyMap(),
        null,
        valueSerde,
        queryContext);

    // Then:
    verify(materializedFactory, mockKGroupedTable);
  }
}<|MERGE_RESOLUTION|>--- conflicted
+++ resolved
@@ -128,14 +128,10 @@
       final String query,
       final String...groupByColumns
   ) {
-<<<<<<< HEAD
     when(keySerde.rebind(any(PersistenceSchema.class))).thenReturn(keySerde);
 
-    final PlanNode logicalPlan = AnalysisTestUtil.buildLogicalPlan(query, metaStore);
-
-=======
     final PlanNode logicalPlan = AnalysisTestUtil.buildLogicalPlan(ksqlConfig, query, metaStore);
->>>>>>> d1db07bc
+
     final SchemaKTable<?> initialSchemaKTable = new SchemaKTable<>(
         kTable,
         logicalPlan.getTheSourceNode().getSchema(),
