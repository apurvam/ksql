--- conflicted
+++ resolved
@@ -56,10 +56,7 @@
 import java.util.List;
 import java.util.Map;
 import java.util.Objects;
-<<<<<<< HEAD
 import java.util.Optional;
-=======
->>>>>>> d8ff2c29
 import java.util.Properties;
 import java.util.Random;
 import java.util.Spliterator;
@@ -772,7 +769,6 @@
 
     final MetaStore metaStore = new MetaStoreImpl(functionRegistry);
     final SchemaRegistryClient schemaRegistryClient = new MockSchemaRegistryClient();
-<<<<<<< HEAD
 
     return KsqlEngineTestUtil.createKsqlEngine(
         new FakeKafkaTopicClient(),
@@ -793,7 +789,8 @@
         .put(StreamsConfig.STATE_DIR_CONFIG, TestUtils.tempDirectory().getPath())
         .put(StreamsConfig.APPLICATION_ID_CONFIG, "some.ksql.service.id")
         .put(KsqlConfig.KSQL_SERVICE_ID_CONFIG, "some.ksql.service.id")
-        .put(StreamsConfig.TOPOLOGY_OPTIMIZATION, "all");
+        .put(StreamsConfig.TOPOLOGY_OPTIMIZATION, "all")
+        .put(KsqlConfig.KSQL_USE_NAMED_AVRO_MAPS, true);
 
       if(additionalConfigs != null){
           mapBuilder.putAll(additionalConfigs);
@@ -805,19 +802,6 @@
   static void shouldBuildAndExecuteQuery(final Query query) {
 
     final Map<String, Object> config = getConfigs(new HashMap<>());
-=======
-    final Supplier<SchemaRegistryClient> schemaRegistryClientFactory = () -> schemaRegistryClient;
-
-    final Map<String, Object> config = new HashMap<String, Object>() {{
-      put(ConsumerConfig.BOOTSTRAP_SERVERS_CONFIG, "localhost:0");
-      put("application.id", "KSQL-TEST");
-      put("commit.interval.ms", 0);
-      put("cache.max.bytes.buffering", 0);
-      put("auto.offset.reset", "earliest");
-      put(StreamsConfig.STATE_DIR_CONFIG, TestUtils.tempDirectory().getPath());
-      put(KsqlConfig.KSQL_USE_NAMED_AVRO_MAPS, true);
-    }};
->>>>>>> d8ff2c29
     final Properties streamsProperties = new Properties();
     streamsProperties.putAll(config);
     final KsqlConfig currentConfigs = new KsqlConfig(config);
@@ -913,15 +897,11 @@
       case STRING:
         return avro.toString();
       case ARRAY:
-<<<<<<< HEAD
-        if (schema.getElementType().getName().equals(AvroData.MAP_ENTRY_TYPE_NAME)) {
-=======
         if (schema.getElementType().getName().equals(AvroData.MAP_ENTRY_TYPE_NAME) ||
             Objects.equals(
                 schema.getElementType().getProp(AvroData.CONNECT_INTERNAL_TYPE_NAME),
                 AvroData.MAP_ENTRY_TYPE_NAME)
             ) {
->>>>>>> d8ff2c29
           final org.apache.avro.Schema valueSchema
               = schema.getElementType().getField("value").schema();
           return ((List) avro).stream().collect(
