--- conflicted
+++ resolved
@@ -71,17 +71,10 @@
       return StreamSupport
           .stream(records.records(topicName).spliterator(), false)
           .filter(Objects::nonNull)
+          .filter(r -> r.value() != null)
           .map((record) -> {
-<<<<<<< HEAD
             if (formatter == null) {
               formatter = getFormatter(record);
-=======
-            if (record == null || record.value() == null) {
-              return null;
-            }
-            if (format == Format.UNDEFINED) {
-              format = getFormatter(topicName, record, schemaRegistryClient);
->>>>>>> 5371f384
             }
             try {
               return formatter.print(record);
@@ -108,7 +101,7 @@
     }
   }
 
-  private interface Formatter {
+  interface Formatter {
 
     String print(ConsumerRecord<String, Bytes> consumerRecord) throws IOException;
 
@@ -214,9 +207,10 @@
 
           @Override
           public String print(final ConsumerRecord<String, Bytes> record) {
-            final String key = record.key() != null ? record.key() : "null";
+            final String key = record.key() != null ? record.key() : "NULL";
+            final String value = record.value() != null ? record.value().toString() : "NULL";
             return dateFormat.format(new Date(record.timestamp())) + " , " + key
-                   + " , " + record.value().toString() + "\n";
+                   + " , " + value + "\n";
           }
 
           @Override
@@ -227,20 +221,12 @@
       }
     };
 
-<<<<<<< HEAD
     Optional<Formatter> maybeGetFormatter(
         final String topicName,
         final ConsumerRecord<String, Bytes> record,
         final KafkaAvroDeserializer avroDeserializer,
         final DateFormat dateFormat) {
       return Optional.empty();
-=======
-    String print(final ConsumerRecord<String, Bytes> record) throws IOException {
-      final String key = record.key() != null ? record.key() : "NULL";
-      final String value = record.value() != null ? record.value().toString() : "NULL";
-      return dateFormat.format(new Date(record.timestamp())) + " , " + key
-          + " , " + value + "\n";
->>>>>>> 5371f384
     }
   }
 }