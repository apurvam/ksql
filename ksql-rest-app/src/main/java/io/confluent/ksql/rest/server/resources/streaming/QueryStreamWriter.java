--- conflicted
+++ resolved
@@ -80,21 +80,12 @@
         // writing any more to the connection stream.
         log.warn("Interrupted while writing to connection stream");
       } catch (Throwable exception) {
-<<<<<<< HEAD
-        log.error("Exception occurred while writing to connection stream", exception);
-        try {
-          out.write(("\n" + KSQLExceptionMapper.stackTraceJson(exception).toString() + "\n").getBytes());
-          out.flush();
-        } catch (Exception secondException) {
-          log.error("Exception occurred while writing error to connection stream", secondException);
-=======
         log.error("Exception occurred while writing to connection stream: ", exception);
         synchronized (out) {
           out.write("\n".getBytes());
           new ObjectMapper().writeValue(out, new ErrorMessage(exception));
           out.write("\n".getBytes());
           out.flush();
->>>>>>> 498cf419
         }
       }
 
