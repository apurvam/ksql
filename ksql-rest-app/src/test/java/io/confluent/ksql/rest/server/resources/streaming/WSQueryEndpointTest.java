--- conflicted
+++ resolved
@@ -46,16 +46,12 @@
 import io.confluent.ksql.rest.entity.Versions;
 import io.confluent.ksql.rest.server.StatementParser;
 import io.confluent.ksql.rest.server.computation.CommandQueue;
-import io.confluent.ksql.rest.server.resources.Errors;
 import io.confluent.ksql.rest.server.resources.streaming.WSQueryEndpoint.PrintTopicPublisher;
 import io.confluent.ksql.rest.server.resources.streaming.WSQueryEndpoint.QueryPublisher;
-<<<<<<< HEAD
 import io.confluent.ksql.rest.server.resources.streaming.WSQueryEndpoint.ServiceContextFactory;
 import io.confluent.ksql.rest.server.security.KsqlAuthorizer;
 import io.confluent.ksql.rest.server.security.KsqlSecurityExtension;
-=======
 import io.confluent.ksql.rest.server.state.ServerState;
->>>>>>> 1bf2b829
 import io.confluent.ksql.services.KafkaTopicClient;
 import io.confluent.ksql.services.ServiceContext;
 import io.confluent.ksql.statement.ConfiguredStatement;
@@ -75,13 +71,9 @@
 import javax.websocket.CloseReason;
 import javax.websocket.CloseReason.CloseCodes;
 import javax.websocket.Session;
-<<<<<<< HEAD
 import org.apache.kafka.clients.consumer.ConsumerConfig;
 import org.apache.kafka.streams.KafkaClientSupplier;
-=======
 import javax.ws.rs.core.Response;
-import javax.ws.rs.core.Response.ResponseBuilder;
->>>>>>> 1bf2b829
 import org.junit.Before;
 import org.junit.Test;
 import org.junit.runner.RunWith;
@@ -139,7 +131,6 @@
   @Mock
   private ActivenessRegistrar activenessRegistrar;
   @Mock
-<<<<<<< HEAD
   private TopicAccessValidator topicAccessValidator;
   @Mock
   private KsqlSecurityExtension securityExtension;
@@ -149,9 +140,8 @@
   private ServiceContext serviceContext;
   @Mock
   private ServiceContextFactory serviceContextFactory;
-=======
+  @Mock
   private ServerState serverState;
->>>>>>> 1bf2b829
   @Captor
   private ArgumentCaptor<CloseReason> closeReasonCaptor;
   private Query query;
@@ -175,41 +165,13 @@
     when(serviceContextFactory.create(ksqlConfig, topicClientSupplier, schemaRegistryClientSupplier))
         .thenReturn(serviceContext);
     when(serviceContext.getTopicClient()).thenReturn(topicClient);
-    when(ksqlEngine.isAcceptingStatements()).thenReturn(true);
     when(serverState.checkReady()).thenReturn(Optional.empty());
     givenRequest(VALID_REQUEST);
 
     wsQueryEndpoint = new WSQueryEndpoint(
-<<<<<<< HEAD
         ksqlConfig, OBJECT_MAPPER, statementParser, ksqlEngine, commandQueue, exec,
         queryPublisher, topicPublisher, activenessRegistrar, COMMAND_QUEUE_CATCHUP_TIMEOUT,
-        topicAccessValidator, securityExtension, serviceContextFactory);
-  }
-
-  @Test
-  public void shouldReturnErrorIfClusterWasTerminated() throws Exception {
-    // Given:
-    when(ksqlEngine.isAcceptingStatements()).thenReturn(false);
-
-    // When:
-    wsQueryEndpoint.onOpen(session, null);
-
-    // Then:
-    verifyClosedWithReason("The cluster has been terminated. No new request will be accepted.", CloseCodes.CANNOT_ACCEPT);
-=======
-        ksqlConfig,
-        OBJECT_MAPPER,
-        statementParser,
-        ksqlEngine,
-        serviceContext,
-        commandQueue,
-        exec,
-        queryPublisher,
-        topicPublisher,
-        activenessRegistrar,
-        COMMAND_QUEUE_CATCHUP_TIMEOUT,
-        serverState);
->>>>>>> 1bf2b829
+        topicAccessValidator, securityExtension, serviceContextFactory, serverState);
   }
 
   @Test
