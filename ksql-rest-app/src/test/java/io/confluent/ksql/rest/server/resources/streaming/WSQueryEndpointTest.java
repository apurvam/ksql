--- conflicted
+++ resolved
@@ -447,7 +447,6 @@
   }
 
   @Test
-<<<<<<< HEAD
   public void shouldReturnErrorIfEndpointAuthorizationIsDenied() throws Exception {
     // Given:
     givenRequest(REQUEST_WITH_SEQUENCE_NUMBER);
@@ -461,14 +460,15 @@
     verifyClosedWithReason(
         "User:null is denied to access this cluster.",
         CloseCodes.CANNOT_ACCEPT);
-=======
+  }
+
+  @Test
   public void shouldCloseSessionOnError() throws Exception {
     // When:
     wsQueryEndpoint.onError(session, new Throwable("ahh scary"));
 
     // Then:
     verifyClosedWithReason("ahh scary", CloseCodes.UNEXPECTED_CONDITION);
->>>>>>> 74d097f1
   }
 
   private void givenVersions(final String... versions) {
