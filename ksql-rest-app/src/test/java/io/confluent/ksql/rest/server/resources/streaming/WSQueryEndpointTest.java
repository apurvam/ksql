/*
 * Copyright 2018 Confluent Inc.
 *
 * Licensed under the Apache License, Version 2.0 (the "License");
 * you may not use this file except in compliance with the License.
 * You may obtain a copy of the License at
 *
 * http://www.apache.org/licenses/LICENSE-2.0
 *
 * Unless required by applicable law or agreed to in writing, software
 * distributed under the License is distributed on an "AS IS" BASIS,
 * WITHOUT WARRANTIES OR CONDITIONS OF ANY KIND, either express or implied.
 * See the License for the specific language governing permissions and
 * limitations under the License.
 */

package io.confluent.ksql.rest.server.resources.streaming;

<<<<<<< HEAD
import static org.hamcrest.Matchers.is;
=======
import static org.easymock.EasyMock.anyObject;
import static org.easymock.EasyMock.capture;
import static org.easymock.EasyMock.eq;
import static org.easymock.EasyMock.expect;
import static org.easymock.EasyMock.expectLastCall;
import static org.easymock.EasyMock.mock;
import static org.easymock.EasyMock.niceMock;
import static org.easymock.EasyMock.replay;
import static org.easymock.EasyMock.reset;
import static org.easymock.EasyMock.verify;
import static org.hamcrest.CoreMatchers.equalTo;
>>>>>>> 4336b2f4
import static org.junit.Assert.assertThat;
import static org.mockito.ArgumentMatchers.any;
import static org.mockito.ArgumentMatchers.anyString;
import static org.mockito.ArgumentMatchers.eq;
import static org.mockito.Mockito.never;
import static org.mockito.Mockito.verify;
import static org.mockito.Mockito.when;

import com.fasterxml.jackson.databind.ObjectMapper;
import com.google.common.collect.ImmutableList;
import com.google.common.collect.ImmutableMap;
import com.google.common.collect.ImmutableMap.Builder;
import com.google.common.util.concurrent.ListeningScheduledExecutorService;
import io.confluent.kafka.schemaregistry.client.SchemaRegistryClient;
import io.confluent.ksql.KsqlEngine;
import io.confluent.ksql.parser.tree.NodeLocation;
import io.confluent.ksql.parser.tree.PrintTopic;
import io.confluent.ksql.parser.tree.QualifiedName;
import io.confluent.ksql.parser.tree.Query;
import io.confluent.ksql.parser.tree.QueryBody;
import io.confluent.ksql.parser.tree.Statement;
import io.confluent.ksql.rest.entity.KsqlRequest;
import io.confluent.ksql.rest.entity.Versions;
import io.confluent.ksql.rest.server.StatementParser;
import io.confluent.ksql.rest.server.resources.streaming.WSQueryEndpoint.PrintTopicPublisher;
import io.confluent.ksql.rest.server.resources.streaming.WSQueryEndpoint.QueryPublisher;
import io.confluent.ksql.util.KafkaTopicClient;
import io.confluent.ksql.util.KsqlConfig;
<<<<<<< HEAD
=======
import io.confluent.ksql.util.QueuedQueryMetadata;
>>>>>>> 4336b2f4
import io.confluent.ksql.version.metrics.ActivenessRegistrar;
import java.io.IOException;
import java.util.Arrays;
import java.util.Collections;
import java.util.List;
import java.util.Optional;
import java.util.stream.Collectors;
import javax.websocket.CloseReason;
import javax.websocket.CloseReason.CloseCodes;
import javax.websocket.Session;
<<<<<<< HEAD
=======
import org.apache.kafka.connect.data.Schema;
import org.apache.kafka.connect.data.SchemaBuilder;
import org.apache.kafka.streams.KafkaStreams;
import org.apache.kafka.streams.KafkaStreams.State;
import org.apache.kafka.streams.KeyValue;
import org.easymock.Capture;
import org.easymock.Mock;
>>>>>>> 4336b2f4
import org.junit.Before;
import org.junit.Test;
import org.junit.runner.RunWith;
import org.mockito.ArgumentCaptor;
import org.mockito.Captor;
import org.mockito.Mock;
import org.mockito.junit.MockitoJUnitRunner;

@SuppressWarnings({"unchecked", "SameParameterValue"})
@RunWith(MockitoJUnitRunner.class)
public class WSQueryEndpointTest {

  private static final ObjectMapper OBJECT_MAPPER = new ObjectMapper();

  private static final KsqlRequest VALID_REQUEST = new KsqlRequest("test-sql",
      ImmutableMap.of(KsqlConfig.KSQL_SERVICE_ID_CONFIG, "test-id"));

  private static final KsqlRequest ANOTHER_REQUEST = new KsqlRequest("other-sql",
      ImmutableMap.of());

  private static final String VALID_VERSION = Versions.KSQL_V1_WS;
  private static final String[] NO_VERSION_PROPERTY = null;
  private static final KsqlRequest[] NO_REQUEST_PROPERTY = (KsqlRequest[]) null;

  @Mock
  private KsqlConfig ksqlConfig;
  @Mock
  private KsqlEngine ksqlEngine;
  @Mock
  private SchemaRegistryClient schemaRegistryClient;
  @Mock
  private KafkaTopicClient topicClient;
  @Mock
  private StatementParser statementParser;
  @Mock
  private ListeningScheduledExecutorService exec;
  @Mock
  private Session session;
  @Mock
  private QueryBody queryBody;
  @Mock
  private QueryPublisher queryPublisher;
  @Mock
  private PrintTopicPublisher topicPublisher;
  @Captor
  private ArgumentCaptor<CloseReason> closeReasonCaptor;
  @Mock
  private ActivenessRegistrar activenessRegistrar;


  private Query query;
  private WSQueryEndpoint wsQueryEndpoint;

  @Mock
  private ActivenessRegistrar activenessRegistrar;

  @Before
  public void setUp() {
<<<<<<< HEAD
    query = new Query(queryBody, Optional.empty());

    when(session.getId()).thenReturn("session-id");
    when(statementParser.parseSingleStatement(anyString())).thenReturn(query);
    when(ksqlEngine.getSchemaRegistryClient()).thenReturn(schemaRegistryClient);
    when(ksqlEngine.getTopicClient()).thenReturn(topicClient);
    givenRequest(VALID_REQUEST);

    wsQueryEndpoint = new WSQueryEndpoint(
        ksqlConfig, OBJECT_MAPPER, statementParser, ksqlEngine, exec,
        queryPublisher, topicPublisher, activenessRegistrar);
=======
    mocks = new LinkedList();
    ksqlConfig = addMock(KsqlConfig.class);
    ksqlEngine = addMock(KsqlEngine.class);
    statementParser = addMock(StatementParser.class);
    exec = addMock(ListeningScheduledExecutorService.class);
    objectMapper = new ObjectMapper();
    activenessRegistrar = niceMock(ActivenessRegistrar.class);
    wsQueryEndpoint = new WSQueryEndpoint(
        ksqlConfig, objectMapper, statementParser, ksqlEngine, exec, activenessRegistrar);
    session = addMock(Session.class);
>>>>>>> 4336b2f4
  }

  @Test
  public void shouldReturnErrorOnBadVersion() throws Exception {
    // Given:
    givenVersions("bad-version");

    // When:
    wsQueryEndpoint.onOpen(session, null);

    // Then:
    verifyClosedWithReason("Received invalid api version: [bad-version]");
  }

  @Test
  public void shouldReturnErrorOnMultipleVersions() throws Exception {
    // Given:
    givenVersions(Versions.KSQL_V1_WS, "2");

    // When:
    wsQueryEndpoint.onOpen(session, null);

    // Then:
    verifyClosedWithReason("Received multiple api versions: [1, 2]");
  }

  @Test
  public void shouldAcceptNoVersion() throws IOException {
    // Given:
    givenVersions(NO_VERSION_PROPERTY);

    // When:
    wsQueryEndpoint.onOpen(session, null);

    // Then:
    verify(session, never()).close(any());
  }

  @Test
  public void shouldAcceptEmptyVersions() throws IOException {
    // Given:
    givenVersions(/* empty version*/);

    // When:
    wsQueryEndpoint.onOpen(session, null);

    // Then:
    verify(session, never()).close(any());
  }

  @Test
  public void shouldAcceptExplicitVersion() throws IOException {
    // Given:
    givenVersions(Versions.KSQL_V1_WS);

    // When:
    wsQueryEndpoint.onOpen(session, null);

    // Then:
    verify(session, never()).close(any());
  }

  @Test
  public void shouldReturnErrorOnNoRequest() throws Exception {
    // Given:
    givenRequests(NO_REQUEST_PROPERTY);

    // When:
    wsQueryEndpoint.onOpen(session, null);

    // Then:
    verifyClosedWithReason("Error parsing request: missing request parameter");
  }

  @Test
  public void shouldReturnErrorOnEmptyRequests() throws Exception {
    // Given:
    givenRequests(/*None*/);

    // When:
    wsQueryEndpoint.onOpen(session, null);

    // Then:
    verifyClosedWithReason("Error parsing request: missing request parameter");
  }

  @Test
  public void shouldParseStatementText() {
    // Given:
    givenVersions(VALID_VERSION);

    // When:
    wsQueryEndpoint.onOpen(session, null);

    // Then:
    verify(statementParser).parseSingleStatement(VALID_REQUEST.getKsql());
  }

  @Test
  public void shouldWeirdlyIgnoreAllButTheLastRequest() {
    // Given:
    givenRequests(ANOTHER_REQUEST, VALID_REQUEST);

    // When:
    wsQueryEndpoint.onOpen(session, null);

    // Then:
    verify(statementParser).parseSingleStatement(VALID_REQUEST.getKsql());
  }

  @Test
  public void shouldReturnErrorOnBadStatement() throws Exception {
    // Given:
    when(statementParser.parseSingleStatement(anyString()))
        .thenThrow(new RuntimeException("Boom!"));

    // When:
    wsQueryEndpoint.onOpen(session, null);

    // Then:
    verifyClosedWithReason("Error parsing query: Boom!");
  }

  @Test
  public void shouldReturnErrorOnInvalidStreamProperty() throws Exception {
    // Given:
    final String jsonRequest = "{"
        + "\"ksql\":\"sql\","
        + "\"streamsProperties\":{"
        + "\"unknown-property\":true"
        + "}}";

    givenRequest(jsonRequest);

    // When:
    wsQueryEndpoint.onOpen(session, null);

    // Then:
    verifyClosedWithReason("Error parsing request: Failed to set 'unknown-property' to 'true'");
  }

  @Test
  public void shouldHandleQuery() {
    // Given:
    givenRequestIs(query);

    // When:
    wsQueryEndpoint.onOpen(session, null);

    // Then:
    verify(queryPublisher).start(
        eq(ksqlConfig),
        eq(ksqlEngine),
        eq(exec),
        eq(VALID_REQUEST.getKsql()),
        eq(VALID_REQUEST.getStreamsProperties()),
        any());
  }

  @Test
  public void shouldHandlePrintTopic() {
    // Given:
    givenRequestIs(printTopic("bob", true));
    when(topicClient.isTopicExists("bob")).thenReturn(true);
    when(ksqlConfig.getKsqlStreamConfigProps()).thenReturn(ImmutableMap.of("this", "that"));

    // When:
    wsQueryEndpoint.onOpen(session, null);

    // Then:
    verify(topicPublisher).start(
        eq(exec),
        eq(schemaRegistryClient),
        eq(ImmutableMap.of("this", "that")),
        eq("bob"),
        eq(true),
        any());
  }

  @Test
<<<<<<< HEAD
  public void shouldReturnErrorIfTopicDoesNotExist() throws Exception {
    // Given:
    givenRequestIs(printTopic("bob", true));
    when(topicClient.isTopicExists("bob")).thenReturn(false);

    // When:
    wsQueryEndpoint.onOpen(session, null);

    // Then:
    verifyClosedWithReason("topic does not exist: bob");
  }

  private PrintTopic printTopic(final String name, final boolean fromBeginning) {
    return new PrintTopic(
        new NodeLocation(0, 1),
        QualifiedName.of(name),
        fromBeginning,
        Optional.empty()
    );
  }

  private void givenVersions(final String... versions) {

    givenRequestAndVersions(
        Collections.singletonList(serialize(VALID_REQUEST)),
        versions == null ? null : Arrays.asList(versions));
  }

  private void givenRequest(final KsqlRequest request) {
    givenRequestAndVersions(
        Collections.singletonList(serialize(request)),
        ImmutableList.of(VALID_VERSION));
  }

  private void givenRequest(final String request) {
    givenRequestAndVersions(Collections.singletonList(request), ImmutableList.of(VALID_VERSION));
  }

  private void givenRequests(final KsqlRequest... requests) {
    if (requests == null) {
      givenRequestAndVersions(null, ImmutableList.of(VALID_VERSION));
      return;
    }

    givenRequestAndVersions(
        Arrays.stream(requests).map(WSQueryEndpointTest::serialize).collect(Collectors.toList()),
        ImmutableList.of(VALID_VERSION));
  }

  private void givenRequestAndVersions(final List<String> jsonRequest,
      final List<String> versions) {
    final Builder<String, List<String>> builder = ImmutableMap.builder();
    if (versions != null) {
      builder.put(Versions.KSQL_V1_WS_PARAM, versions);
    }
    if (jsonRequest != null) {
      builder.put("request", jsonRequest);
    }

    when(session.getRequestParameterMap()).thenReturn(builder.build());
  }

  private void givenRequestIs(final Statement stmt) {
    when(statementParser.parseSingleStatement(anyString())).thenReturn(stmt);
  }

  private static String serialize(final KsqlRequest request) {
    try {
      if (request == null) {
        return null;
      }
      return OBJECT_MAPPER.writeValueAsString(request);
    } catch (final Exception e) {
      throw new AssertionError("Invalid test", e);
    }
  }

  private void verifyClosedWithReason(final String reason) throws Exception {
    verify(session).close(closeReasonCaptor.capture());
    final CloseReason closeReason = closeReasonCaptor.getValue();
    assertThat(closeReason.getReasonPhrase(), is(reason));
    assertThat(closeReason.getCloseCode(), is(CloseCodes.CANNOT_ACCEPT));
  }

  @Test
  public void shouldUpdateTheLastRequestTime() {
    // Given:

    // When:
    wsQueryEndpoint.onOpen(session, null);

    // Then:
    verify(activenessRegistrar).updateLastRequestTime();
=======
  public void shouldUpdateTheLastRequestTime() throws Exception {
    // Given:
    reset(session);
    expect(session.getRequestParameterMap()).andReturn(Collections.emptyMap()).anyTimes();
    expect(session.getId()).andReturn("session-id").anyTimes();
    session.close(anyObject());
    expectLastCall().once();
    activenessRegistrar.updateLastRequestTime();
    expectLastCall();
    replay(session, activenessRegistrar);
    // When:
    wsQueryEndpoint.onOpen(session, null);
    // Then:
    verify(activenessRegistrar);
>>>>>>> 4336b2f4
  }

}<|MERGE_RESOLUTION|>--- conflicted
+++ resolved
@@ -16,21 +16,7 @@
 
 package io.confluent.ksql.rest.server.resources.streaming;
 
-<<<<<<< HEAD
 import static org.hamcrest.Matchers.is;
-=======
-import static org.easymock.EasyMock.anyObject;
-import static org.easymock.EasyMock.capture;
-import static org.easymock.EasyMock.eq;
-import static org.easymock.EasyMock.expect;
-import static org.easymock.EasyMock.expectLastCall;
-import static org.easymock.EasyMock.mock;
-import static org.easymock.EasyMock.niceMock;
-import static org.easymock.EasyMock.replay;
-import static org.easymock.EasyMock.reset;
-import static org.easymock.EasyMock.verify;
-import static org.hamcrest.CoreMatchers.equalTo;
->>>>>>> 4336b2f4
 import static org.junit.Assert.assertThat;
 import static org.mockito.ArgumentMatchers.any;
 import static org.mockito.ArgumentMatchers.anyString;
@@ -59,10 +45,6 @@
 import io.confluent.ksql.rest.server.resources.streaming.WSQueryEndpoint.QueryPublisher;
 import io.confluent.ksql.util.KafkaTopicClient;
 import io.confluent.ksql.util.KsqlConfig;
-<<<<<<< HEAD
-=======
-import io.confluent.ksql.util.QueuedQueryMetadata;
->>>>>>> 4336b2f4
 import io.confluent.ksql.version.metrics.ActivenessRegistrar;
 import java.io.IOException;
 import java.util.Arrays;
@@ -73,16 +55,6 @@
 import javax.websocket.CloseReason;
 import javax.websocket.CloseReason.CloseCodes;
 import javax.websocket.Session;
-<<<<<<< HEAD
-=======
-import org.apache.kafka.connect.data.Schema;
-import org.apache.kafka.connect.data.SchemaBuilder;
-import org.apache.kafka.streams.KafkaStreams;
-import org.apache.kafka.streams.KafkaStreams.State;
-import org.apache.kafka.streams.KeyValue;
-import org.easymock.Capture;
-import org.easymock.Mock;
->>>>>>> 4336b2f4
 import org.junit.Before;
 import org.junit.Test;
 import org.junit.runner.RunWith;
@@ -129,9 +101,6 @@
   private PrintTopicPublisher topicPublisher;
   @Captor
   private ArgumentCaptor<CloseReason> closeReasonCaptor;
-  @Mock
-  private ActivenessRegistrar activenessRegistrar;
-
 
   private Query query;
   private WSQueryEndpoint wsQueryEndpoint;
@@ -141,7 +110,6 @@
 
   @Before
   public void setUp() {
-<<<<<<< HEAD
     query = new Query(queryBody, Optional.empty());
 
     when(session.getId()).thenReturn("session-id");
@@ -153,18 +121,6 @@
     wsQueryEndpoint = new WSQueryEndpoint(
         ksqlConfig, OBJECT_MAPPER, statementParser, ksqlEngine, exec,
         queryPublisher, topicPublisher, activenessRegistrar);
-=======
-    mocks = new LinkedList();
-    ksqlConfig = addMock(KsqlConfig.class);
-    ksqlEngine = addMock(KsqlEngine.class);
-    statementParser = addMock(StatementParser.class);
-    exec = addMock(ListeningScheduledExecutorService.class);
-    objectMapper = new ObjectMapper();
-    activenessRegistrar = niceMock(ActivenessRegistrar.class);
-    wsQueryEndpoint = new WSQueryEndpoint(
-        ksqlConfig, objectMapper, statementParser, ksqlEngine, exec, activenessRegistrar);
-    session = addMock(Session.class);
->>>>>>> 4336b2f4
   }
 
   @Test
@@ -345,7 +301,6 @@
   }
 
   @Test
-<<<<<<< HEAD
   public void shouldReturnErrorIfTopicDoesNotExist() throws Exception {
     // Given:
     givenRequestIs(printTopic("bob", true));
@@ -439,22 +394,6 @@
 
     // Then:
     verify(activenessRegistrar).updateLastRequestTime();
-=======
-  public void shouldUpdateTheLastRequestTime() throws Exception {
-    // Given:
-    reset(session);
-    expect(session.getRequestParameterMap()).andReturn(Collections.emptyMap()).anyTimes();
-    expect(session.getId()).andReturn("session-id").anyTimes();
-    session.close(anyObject());
-    expectLastCall().once();
-    activenessRegistrar.updateLastRequestTime();
-    expectLastCall();
-    replay(session, activenessRegistrar);
-    // When:
-    wsQueryEndpoint.onOpen(session, null);
-    // Then:
-    verify(activenessRegistrar);
->>>>>>> 4336b2f4
   }
 
 }