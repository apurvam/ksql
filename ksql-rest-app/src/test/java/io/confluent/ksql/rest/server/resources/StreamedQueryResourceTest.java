/*
 * Copyright 2018 Confluent Inc.
 *
 * Licensed under the Confluent Community License (the "License"); you may not use
 * this file except in compliance with the License.  You may obtain a copy of the
 * License at
 *
 * http://www.confluent.io/confluent-community-license
 *
 * Unless required by applicable law or agreed to in writing, software
 * distributed under the License is distributed on an "AS IS" BASIS, WITHOUT
 * WARRANTIES OF ANY KIND, either express or implied.  See the License for the
 * specific language governing permissions and limitations under the License.
 */

package io.confluent.ksql.rest.server.resources;

import static io.confluent.ksql.metastore.model.DataSource.DataSourceType;
import static io.confluent.ksql.rest.entity.KsqlErrorMessageMatchers.errorCode;
import static io.confluent.ksql.rest.entity.KsqlErrorMessageMatchers.errorMessage;
import static io.confluent.ksql.rest.server.resources.KsqlRestExceptionMatchers.exceptionErrorMessage;
import static io.confluent.ksql.rest.server.resources.KsqlRestExceptionMatchers.exceptionStatusCode;
import static org.easymock.EasyMock.anyLong;
import static org.easymock.EasyMock.anyObject;
import static org.easymock.EasyMock.anyString;
import static org.easymock.EasyMock.eq;
import static org.easymock.EasyMock.expect;
import static org.easymock.EasyMock.expectLastCall;
import static org.easymock.EasyMock.mock;
import static org.easymock.EasyMock.niceMock;
import static org.easymock.EasyMock.replay;
import static org.easymock.EasyMock.reset;
import static org.easymock.EasyMock.verify;
import static org.hamcrest.CoreMatchers.is;
import static org.hamcrest.MatcherAssert.assertThat;
import static org.hamcrest.Matchers.containsString;
import static org.hamcrest.Matchers.equalTo;
import static org.junit.Assert.assertEquals;

import com.fasterxml.jackson.databind.ObjectMapper;
import io.confluent.ksql.GenericRow;
import io.confluent.ksql.KsqlExecutionContext.ExecuteResult;
import io.confluent.ksql.engine.KsqlEngine;
import io.confluent.ksql.engine.TopicAccessValidatorFactory;
import io.confluent.ksql.json.JsonMapper;
import io.confluent.ksql.parser.KsqlParser.PreparedStatement;
import io.confluent.ksql.parser.tree.Query;
import io.confluent.ksql.parser.tree.Statement;
import io.confluent.ksql.planner.PlanSourceExtractorVisitor;
import io.confluent.ksql.planner.plan.OutputNode;
import io.confluent.ksql.rest.entity.KsqlErrorMessage;
import io.confluent.ksql.rest.entity.KsqlRequest;
import io.confluent.ksql.rest.entity.StreamedRow;
import io.confluent.ksql.rest.server.StatementParser;
import io.confluent.ksql.rest.server.computation.CommandQueue;
import io.confluent.ksql.rest.server.resources.streaming.StreamedQueryResource;
import io.confluent.ksql.schema.ksql.KsqlSchema;
import io.confluent.ksql.services.KafkaTopicClient;
import io.confluent.ksql.services.ServiceContext;
import io.confluent.ksql.statement.ConfiguredStatement;
import io.confluent.ksql.util.KsqlConfig;
import io.confluent.ksql.util.QueryMetadata;
import io.confluent.ksql.util.QueuedQueryMetadata;
import io.confluent.ksql.version.metrics.ActivenessRegistrar;
import java.io.EOFException;
import java.io.IOException;
import java.io.PipedInputStream;
import java.io.PipedOutputStream;
import java.time.Duration;
import java.util.Collections;
import java.util.LinkedList;
import java.util.Map;
import java.util.Scanner;
import java.util.concurrent.SynchronousQueue;
import java.util.concurrent.TimeoutException;
import java.util.concurrent.atomic.AtomicReference;
import java.util.function.Consumer;
import javax.ws.rs.core.Response;
import javax.ws.rs.core.Response.Status;
import javax.ws.rs.core.StreamingOutput;
import org.apache.kafka.connect.data.SchemaBuilder;
import org.apache.kafka.streams.KafkaStreams;
import org.apache.kafka.streams.KeyValue;
import org.apache.kafka.streams.Topology;
import org.easymock.EasyMock;
import org.easymock.EasyMockRunner;
import org.easymock.Mock;
import org.easymock.MockType;
import org.eclipse.jetty.http.HttpStatus.Code;
import org.junit.Before;
import org.junit.Rule;
import org.junit.Test;
import org.junit.rules.ExpectedException;
import org.junit.runner.RunWith;

@RunWith(EasyMockRunner.class)
public class StreamedQueryResourceTest {

  private static final Duration DISCONNECT_CHECK_INTERVAL = Duration.ofMillis(1000);
  private static final Duration COMMAND_QUEUE_CATCHUP_TIMOEUT = Duration.ofMillis(1000);
  private static final KsqlSchema SOME_SCHEMA = KsqlSchema.of(SchemaBuilder.struct()
      .field("f1", SchemaBuilder.OPTIONAL_INT32_SCHEMA)
      .build());

  @Rule
  public final ExpectedException expectedException = ExpectedException.none();

  @Mock(MockType.NICE)
  private KsqlConfig ksqlConfig;
  @Mock(MockType.NICE)
  private KsqlEngine mockKsqlEngine;
  @Mock(MockType.NICE)
  private ServiceContext serviceContext;
  @Mock(MockType.NICE)
  private KafkaTopicClient mockKafkaTopicClient;
  @Mock(MockType.NICE)
  private StatementParser mockStatementParser;
  @Mock
  private CommandQueue commandQueue;
  @Mock(MockType.NICE)
  private ActivenessRegistrar activenessRegistrar;
  @Mock
  private Consumer<QueryMetadata> queryCloseCallback;
  private StreamedQueryResource testResource;

  private final static String queryString = "SELECT * FROM test_stream;";
  private PreparedStatement<Statement> statement;

  @Before
  public void setup() {
    expect(mockKsqlEngine.isAcceptingStatements()).andReturn(true);
    expect(serviceContext.getTopicClient()).andReturn(mockKafkaTopicClient);
    expect(mockKsqlEngine.hasActiveQueries()).andReturn(false);
    statement = PreparedStatement.of("s", mock(Statement.class));
    expect(mockStatementParser.parseSingleStatement(queryString))
        .andReturn(statement);
    replay(mockKsqlEngine, mockStatementParser);

    testResource = new StreamedQueryResource(
        ksqlConfig,
        mockKsqlEngine,
        mockStatementParser,
        commandQueue,
        DISCONNECT_CHECK_INTERVAL,
        COMMAND_QUEUE_CATCHUP_TIMOEUT,
        activenessRegistrar,
        (sc, metastore, statement) -> {
          return;
        });
  }

  @Test
<<<<<<< HEAD
  public void shouldFailIfIsNotAcceptingStatements() throws Exception {
    // Given:
    final String queryString = "SELECT * FROM test_stream;";
    reset(mockKsqlEngine);
    expect(mockKsqlEngine.isAcceptingStatements()).andReturn(false);
    replay(mockKsqlEngine);

    // When:
    final Response response =
        testResource.streamQuery(
            serviceContext,
            new KsqlRequest(queryString, Collections.emptyMap(), null)
        );

    // Then:
    assertThat(response.getStatus(), equalTo(Status.INTERNAL_SERVER_ERROR.getStatusCode()));
    final KsqlErrorMessage errorMessage = (KsqlErrorMessage)response.getEntity();
    assertThat(errorMessage.getErrorCode(), equalTo(Errors.ERROR_CODE_SERVER_ERROR));
    assertThat(errorMessage.getMessage(), containsString("Cluster has been terminated."));
  }

  @Test
=======
>>>>>>> 1bf2b829
  public void shouldReturn400OnBadStatement() throws Exception {
    // Given:
    reset(mockStatementParser);
    expect(mockStatementParser.parseSingleStatement(anyString()))
        .andThrow(new IllegalArgumentException("some error message"));

    replay(mockStatementParser);

    // Expect
    expectedException.expect(KsqlRestException.class);
    expectedException.expect(exceptionStatusCode(is(Code.BAD_REQUEST)));
    expectedException.expect(exceptionErrorMessage(errorMessage(is("some error message"))));
    expectedException.expect(
        exceptionErrorMessage(errorCode(is(Errors.ERROR_CODE_BAD_STATEMENT))));

    // When:
    testResource.streamQuery(
        serviceContext,
        new KsqlRequest("query", Collections.emptyMap(), null)
    );
  }

  @Test
  public void shouldNotWaitIfCommandSequenceNumberSpecified() throws Exception {
    // Given:
    replay(commandQueue);

    // When:
    testResource.streamQuery(
        serviceContext,
        new KsqlRequest(queryString, Collections.emptyMap(), null)
    );

    // Then:
    verify(commandQueue);
  }

  @Test
  public void shouldWaitIfCommandSequenceNumberSpecified() throws Exception {
    // Given:
    commandQueue.ensureConsumedPast(eq(3L), anyObject());
    expectLastCall();

    replay(commandQueue);

    // When:
    testResource.streamQuery(
        serviceContext,
        new KsqlRequest(queryString, Collections.emptyMap(), 3L)
    );

    // Then:
    verify(commandQueue);
  }

  @Test
  public void shouldReturnServiceUnavailableIfTimeoutWaitingForCommandSequenceNumber()
      throws Exception {
    // Given:
    commandQueue.ensureConsumedPast(anyLong(), anyObject());
    expectLastCall().andThrow(new TimeoutException("whoops"));

    replay(commandQueue);

    // Expect
    expectedException.expect(KsqlRestException.class);
    expectedException.expect(exceptionStatusCode(is(Code.SERVICE_UNAVAILABLE)));
    expectedException.expect(exceptionErrorMessage(errorMessage(
        containsString("Timed out while waiting for a previous command to execute"))));
    expectedException.expect(
        exceptionErrorMessage(errorCode(is(Errors.ERROR_CODE_COMMAND_QUEUE_CATCHUP_TIMEOUT))));

    // When:
    testResource.streamQuery(
        serviceContext,
        new KsqlRequest(queryString, Collections.emptyMap(), 3L)
    );
  }

  @SuppressWarnings("unchecked")
  @Test
  public void shouldStreamRowsCorrectly() throws Throwable {
    final int NUM_ROWS = 5;
    final AtomicReference<Throwable> threadException = new AtomicReference<>(null);
    final Thread.UncaughtExceptionHandler threadExceptionHandler =
        (thread, exception) -> threadException.compareAndSet(null, exception);

    final String queryString = "SELECT * FROM test_stream;";

    final SynchronousQueue<KeyValue<String, GenericRow>> rowQueue = new SynchronousQueue<>();

    final LinkedList<GenericRow> writtenRows = new LinkedList<>();

    final Thread rowQueuePopulatorThread = new Thread(() -> {
      try {
        for (int i = 0; i != NUM_ROWS; i++) {
          final String key = Integer.toString(i);
          final GenericRow value = new GenericRow(Collections.singletonList(i));
          synchronized (writtenRows) {
            writtenRows.add(value);
          }
          rowQueue.put(new KeyValue<>(key, value));
        }
      } catch (final InterruptedException exception) {
        // This should happen during the test, so it's fine
      }
    }, "Row Queue Populator");
    rowQueuePopulatorThread.setUncaughtExceptionHandler(threadExceptionHandler);
    rowQueuePopulatorThread.start();

    final KafkaStreams mockKafkaStreams = mock(KafkaStreams.class);
    mockKafkaStreams.start();
    expectLastCall();
    mockKafkaStreams.setUncaughtExceptionHandler(anyObject(Thread.UncaughtExceptionHandler.class));
    expectLastCall();
    mockKafkaStreams.cleanUp();
    expectLastCall();
    mockKafkaStreams.close();
    expectLastCall();

    final OutputNode mockOutputNode = niceMock(OutputNode.class);
    expect(mockOutputNode.accept(anyObject(PlanSourceExtractorVisitor.class), anyObject()))
        .andReturn(null);

    final Map<String, Object> requestStreamsProperties = Collections.emptyMap();

    reset(mockStatementParser);
    statement = PreparedStatement.of("query", mock(Query.class));
    expect(mockStatementParser.parseSingleStatement(queryString))
        .andReturn(statement);

    reset(mockKsqlEngine);

    final QueuedQueryMetadata queuedQueryMetadata =
        new QueuedQueryMetadata(
            queryString,
            mockKafkaStreams,
            SOME_SCHEMA,
            Collections.emptySet(),
            limitHandler -> {},
            "",
            rowQueue,
            DataSourceType.KSTREAM,
            "",
            mock(Topology.class),
            Collections.emptyMap(),
            Collections.emptyMap(),
            queryCloseCallback);
    reset(mockOutputNode);
    expect(mockKsqlEngine.execute(serviceContext,
        ConfiguredStatement.of(statement, requestStreamsProperties, ksqlConfig)))
        .andReturn(ExecuteResult.of(queuedQueryMetadata));

    expect(mockKsqlEngine.isAcceptingStatements()).andReturn(true);
    replay(mockKsqlEngine, mockStatementParser, mockKafkaStreams, mockOutputNode);

    final Response response =
        testResource.streamQuery(
            serviceContext,
            new KsqlRequest(queryString, requestStreamsProperties, null)
        );
    final PipedOutputStream responseOutputStream = new EOFPipedOutputStream();
    final PipedInputStream responseInputStream = new PipedInputStream(responseOutputStream, 1);
    final StreamingOutput responseStream = (StreamingOutput) response.getEntity();

    final Thread queryWriterThread = new Thread(() -> {
      try {
        responseStream.write(responseOutputStream);
      } catch (final EOFException exception) {
        // It's fine
      } catch (final IOException exception) {
        throw new RuntimeException(exception);
      }
    }, "Query Writer");
    queryWriterThread.setUncaughtExceptionHandler(threadExceptionHandler);
    queryWriterThread.start();

    final Scanner responseScanner = new Scanner(responseInputStream, "UTF-8");
    final ObjectMapper objectMapper = JsonMapper.INSTANCE.mapper;
    for (int i = 0; i != NUM_ROWS; i++) {
      if (!responseScanner.hasNextLine()) {
        throw new Exception("Response input stream failed to have expected line available");
      }
      final String responseLine = responseScanner.nextLine();
      if (responseLine.trim().isEmpty()) {
        i--;
      } else {
        final GenericRow expectedRow;
        synchronized (writtenRows) {
          expectedRow = writtenRows.poll();
        }
        final GenericRow testRow = objectMapper.readValue(responseLine, StreamedRow.class).getRow();
        assertEquals(expectedRow, testRow);
      }
    }

    responseOutputStream.close();

    queryWriterThread.join();
    rowQueuePopulatorThread.interrupt();
    rowQueuePopulatorThread.join();

    // Definitely want to make sure that the Kafka Streams instance has been closed and cleaned up
    verify(mockKafkaStreams);

    // If one of the other threads has somehow managed to throw an exception without breaking things up until this
    // point, we throw that exception now in the main thread and cause the test to fail
    final Throwable exception = threadException.get();
    if (exception != null) {
      throw exception;
    }
  }

  // Have to mimic the behavior of the OutputStream that's usually passed to the QueryStreamWriter class's write()
  // method, which is to throw an EOFException if any write attempts are made after the connection has terminated
  private static class EOFPipedOutputStream extends PipedOutputStream {

    private boolean closed;

    private EOFPipedOutputStream() {
      super();
      closed = false;
    }

    private void throwIfClosed() throws IOException {
      if (closed) {
        throw new EOFException();
      }
    }

    @Override
    public void close() throws IOException {
      closed = true;
      super.close();
    }

    @Override
    public void flush() throws IOException {
      throwIfClosed();
      try {
        super.flush();
      } catch (final IOException exception) {
        // Might have been closed during the call to super.flush();
        throwIfClosed();
        throw exception;
      }
    }

    @Override
    public void write(final byte[] b, final int off, final int len) throws IOException {
      throwIfClosed();
      try {
        super.write(b, off, len);
      } catch (final IOException exception) {
        // Might have been closed during the call to super.write();
        throwIfClosed();
        throw exception;
      }
    }

    @Override
    public void write(final int b) throws IOException {
      throwIfClosed();
      try {
        super.write(b);
      } catch (final IOException exception) {
        // Might have been closed during the call to super.write();
        throwIfClosed();
        throw exception;
      }
    }
  }

  @Test
  public void shouldUpdateTheLastRequestTime() throws Exception {
    // Given:
    activenessRegistrar.updateLastRequestTime();
    EasyMock.expectLastCall();

    EasyMock.replay(activenessRegistrar);

    // When:
    testResource.streamQuery(
        serviceContext,
        new KsqlRequest(queryString, Collections.emptyMap(), null)
    );

    // Then:
    EasyMock.verify(activenessRegistrar);
  }

}<|MERGE_RESOLUTION|>--- conflicted
+++ resolved
@@ -150,31 +150,6 @@
   }
 
   @Test
-<<<<<<< HEAD
-  public void shouldFailIfIsNotAcceptingStatements() throws Exception {
-    // Given:
-    final String queryString = "SELECT * FROM test_stream;";
-    reset(mockKsqlEngine);
-    expect(mockKsqlEngine.isAcceptingStatements()).andReturn(false);
-    replay(mockKsqlEngine);
-
-    // When:
-    final Response response =
-        testResource.streamQuery(
-            serviceContext,
-            new KsqlRequest(queryString, Collections.emptyMap(), null)
-        );
-
-    // Then:
-    assertThat(response.getStatus(), equalTo(Status.INTERNAL_SERVER_ERROR.getStatusCode()));
-    final KsqlErrorMessage errorMessage = (KsqlErrorMessage)response.getEntity();
-    assertThat(errorMessage.getErrorCode(), equalTo(Errors.ERROR_CODE_SERVER_ERROR));
-    assertThat(errorMessage.getMessage(), containsString("Cluster has been terminated."));
-  }
-
-  @Test
-=======
->>>>>>> 1bf2b829
   public void shouldReturn400OnBadStatement() throws Exception {
     // Given:
     reset(mockStatementParser);
