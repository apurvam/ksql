--- conflicted
+++ resolved
@@ -236,11 +236,7 @@
     }
     String serviceId = ksqlEngine.getKsqlConfig()
         .get(KsqlConfig.KSQL_SERVICE_ID_CONFIG).toString();
-<<<<<<< HEAD
-    String persistence_query_prefix = ksqlEngine.getKsqlConfig()
-=======
-    String persistanceQueryPrefix = ksqlEngine.getKsqlConfig()
->>>>>>> bf8a719b
+    String persistenceQueryPrefix = ksqlEngine.getKsqlConfig()
         .get(KsqlConfig.KSQL_PERSISTENT_QUERY_NAME_PREFIX_CONFIG).toString();
     String transientQueryPrefix = ksqlEngine.getKsqlConfig()
         .get(KsqlConfig.KSQL_TRANSIENT_QUERY_NAME_PREFIX_CONFIG).toString();
@@ -271,11 +267,7 @@
     } else if (outputNode instanceof KsqlStructuredDataOutputNode) {
       long queryId = getNextQueryId();
 
-<<<<<<< HEAD
-      String applicationId =  serviceId + persistence_query_prefix +
-=======
-      String applicationId =  serviceId + persistanceQueryPrefix +
->>>>>>> bf8a719b
+      String applicationId =  serviceId + persistenceQueryPrefix +
                              queryId;
       if (addUniqueTimeSuffix) {
         applicationId = addTimeSuffix(applicationId);
