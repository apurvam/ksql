--- conflicted
+++ resolved
@@ -129,12 +129,6 @@
     brokerConfig.put("group.initial.rebalance.delay.ms", 100);
     broker = new KafkaEmbedded(effectiveBrokerConfigFrom());
     clientConfig.put(ConsumerConfig.BOOTSTRAP_SERVERS_CONFIG, bootstrapServers());
-<<<<<<< HEAD
-    authorizer.configure(ImmutableMap.of(ZKConfig.ZkConnectProp(), zookeeperConnect()));
-
-    initialAcls.forEach((key, ops) ->
-        addUserAcl(key.userName, AclPermissionType.ALLOW, key.resourcePattern, ops));
-=======
 
     final ImmutableMap<String, Object> props = ImmutableMap.of(
         KafkaConfig.ZkConnectProp(), zookeeperConnect(),
@@ -142,7 +136,9 @@
         SimpleAclAuthorizer.ZkSessionTimeOutProp(), (int) ZK_SESSION_TIMEOUT.toMillis()
     );
     authorizer.configure(props);
->>>>>>> f2a9626a
+
+    initialAcls.forEach((key, ops) ->
+        addUserAcl(key.userName, AclPermissionType.ALLOW, key.resourcePattern, ops));
   }
 
   @Override
